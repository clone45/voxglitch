--- conflicted
+++ resolved
@@ -1,149 +1,141 @@
-# Developer notes
-
-<<<<<<< HEAD
-## Useful links
-
-- Project status tracker: https://github.com/VCVRack/library/projects/1
-- Voxglitch issue for updates: https://github.com/VCVRack/library/issues/626
-
-=======
-## TODO
-
-* Label all ports
-* Move groovebox and satanonaut into new collection
->>>>>>> 479e9568
-
-## Calculations
-
-See the following for a spreadsheet of the panel width and detail layer width for each HP panel width:
-https://docs.google.com/spreadsheets/d/1u0FdkN7lIzPHwmSiGGZiQxeL11pMq-TThkF9c5UeU-o/edit?usp=sharing
-
-Constants:
-
-* HP_TO_MM = 5.08 mm
-* MM_TO_PX = 2.952756
-
-### Converting panel width from HP to Pixels
-
-#### General equation:
-
-panel_width_in_mm = HP_TO_MM * panel_width_in_hp
-panel_width_in_px = MM_TO_PX * panel_width_in_mm
-
-#### Example:
-
-Given a panel width of 28 HP, what is the panel's width in pixels?
-
-panel_width_in_hp = 26 HP
-HP_TO_MM = 5.08 mm // constant
-
-Calculate the panel_width_in_px:
-
-  panel_width_in_mm = HP_TO_MM * panel_width_in_hp
-  panel_width_in_mm = 5.08 * module_width_in_hp
-  panel_width_in_mm = 5.08 * 26
-  panel_width_in_mm = 132.08 mm
-
-Convert panel_width_in_mm to pixels
-
-  panel_width_in_px = MM_TO_PX * panel_width_in_mm
-  panel_width_in_px = 2.952756 * 132.08 = 390.00 pixels
-
-
-## Creating detail layers
-
-Detail layer images should be 4x the size of the panel.  You can compute the necessary size like so:
-
-detail_layer_width_px = panel_width_in_px * 4
-
-For example, given a panel of 132.08 px
-
-* detail_layer_width_px = panel_width_in_px * 4
-* detail_layer_width_mm = 390.00 pixels * 4
-* detail_layer_width_mm = 1560
-
-The HP in the examples is the same HP as Glitch Sequencer. The numbers match those of Glitch Sequencer. 
-
-
-## Typography
-
-### Input and output labels
-
-Font: Pilat
-Weight: Normal
-Light Mode Color 
-  - RGB: 11, 17, 22  
-  - Hex: 0b1116f3
-Dark Mode Color: 
-  - RGB: 244, 238, 233
-  - Hex: f4eee9f3
-Letter spacing: .88
-Size: 7pt
-
-### Module name (in rectangle)
-
-Font: Pilat Condensed
-Weight: Normal
-Light Mode Color (r,g,b): 11, 17, 22 (0b1116ff)
-Dark Mode Color (r,g,b): 244, 238, 233 (f4eee9ff)
-Letter spacing: .60
-Size: 6pt
-
-## Positioning
-
-### Large Knobs
-When positioning RoundHugeBlackKnob with my custom scale decal:
-* large decal is at 16.404 mm  {"x": 33.131, "y": 62.0} px, 
-* RoundHugeBlackKnob knob is at {"x": 60.053509,"y": 83.487495} px
-
-To convert from decal coordinates to knob coordinates:
-
-knob_x = decal_x + 26.922509
-knob_y = decal_y + 21.487495
-
-
-To convert from knob coordinates to decal coordinates:
-
-decal_x_px = knob_x_px - 26.922509
-decal_y_px = knob_y_px - 21.487495
-
-or, if the knob position is in pixels,
-
-decal_x_px = (knob_x_pixels * 2.952756) - 26.922509
-decal_y_px = (knob_y_pixels * 2.952756) - 21.487495
-
-For Bytebeat's large knob:
-
-knob is at 50.1969, 83.487495
-
-decal is calculated as:
-decal_x_px = 50.1969 - 26.922509
-decal_y_px = 83.487495 - 21.487495
-
-
-
-### Medium knobs
-When trying to find out the correct y-position of a knob within a scale decal:
-knob_position_px = scale_decal_positon_px + 22.78879 px
-
-### Input ring decal
-Light mode: 11, 17, 22  65 opacity?
-
-### Medium knob decal
-Light mode: 11, 17, 22    65 opacity?
-
-
-
-### Attenuator knobs
-
-When trying to find out the correct y-position of an attenuator knob within a scale decal:
-knob_position_px = scale_decal_positon_px + 14.73 px
-
-The distance between the scale decal and scale label is 15.0 px
-
-## Attenuator decals
-Light mode: 11, 17, 22   65 opacity
-
-### Inputs
-
+# Developer notes
+
+## TODO
+
+* Label all ports
+* Move groovebox and satanonaut into new collection
+
+## Calculations
+
+See the following for a spreadsheet of the panel width and detail layer width for each HP panel width:
+https://docs.google.com/spreadsheets/d/1u0FdkN7lIzPHwmSiGGZiQxeL11pMq-TThkF9c5UeU-o/edit?usp=sharing
+
+Constants:
+
+* HP_TO_MM = 5.08 mm
+* MM_TO_PX = 2.952756
+
+### Converting panel width from HP to Pixels
+
+#### General equation:
+
+panel_width_in_mm = HP_TO_MM * panel_width_in_hp
+panel_width_in_px = MM_TO_PX * panel_width_in_mm
+
+#### Example:
+
+Given a panel width of 28 HP, what is the panel's width in pixels?
+
+panel_width_in_hp = 26 HP
+HP_TO_MM = 5.08 mm // constant
+
+Calculate the panel_width_in_px:
+
+  panel_width_in_mm = HP_TO_MM * panel_width_in_hp
+  panel_width_in_mm = 5.08 * module_width_in_hp
+  panel_width_in_mm = 5.08 * 26
+  panel_width_in_mm = 132.08 mm
+
+Convert panel_width_in_mm to pixels
+
+  panel_width_in_px = MM_TO_PX * panel_width_in_mm
+  panel_width_in_px = 2.952756 * 132.08 = 390.00 pixels
+
+
+## Creating detail layers
+
+Detail layer images should be 4x the size of the panel.  You can compute the necessary size like so:
+
+detail_layer_width_px = panel_width_in_px * 4
+
+For example, given a panel of 132.08 px
+
+* detail_layer_width_px = panel_width_in_px * 4
+* detail_layer_width_mm = 390.00 pixels * 4
+* detail_layer_width_mm = 1560
+
+The HP in the examples is the same HP as Glitch Sequencer. The numbers match those of Glitch Sequencer. 
+
+
+## Typography
+
+### Input and output labels
+
+Font: Pilat
+Weight: Normal
+Light Mode Color 
+  - RGB: 11, 17, 22  
+  - Hex: 0b1116f3
+Dark Mode Color: 
+  - RGB: 244, 238, 233
+  - Hex: f4eee9f3
+Letter spacing: .88
+Size: 7pt
+
+### Module name (in rectangle)
+
+Font: Pilat Condensed
+Weight: Normal
+Light Mode Color (r,g,b): 11, 17, 22 (0b1116ff)
+Dark Mode Color (r,g,b): 244, 238, 233 (f4eee9ff)
+Letter spacing: .60
+Size: 6pt
+
+## Positioning
+
+### Large Knobs
+When positioning RoundHugeBlackKnob with my custom scale decal:
+* large decal is at 16.404 mm  {"x": 33.131, "y": 62.0} px, 
+* RoundHugeBlackKnob knob is at {"x": 60.053509,"y": 83.487495} px
+
+To convert from decal coordinates to knob coordinates:
+
+knob_x = decal_x + 26.922509
+knob_y = decal_y + 21.487495
+
+
+To convert from knob coordinates to decal coordinates:
+
+decal_x_px = knob_x_px - 26.922509
+decal_y_px = knob_y_px - 21.487495
+
+or, if the knob position is in pixels,
+
+decal_x_px = (knob_x_pixels * 2.952756) - 26.922509
+decal_y_px = (knob_y_pixels * 2.952756) - 21.487495
+
+For Bytebeat's large knob:
+
+knob is at 50.1969, 83.487495
+
+decal is calculated as:
+decal_x_px = 50.1969 - 26.922509
+decal_y_px = 83.487495 - 21.487495
+
+
+
+### Medium knobs
+When trying to find out the correct y-position of a knob within a scale decal:
+knob_position_px = scale_decal_positon_px + 22.78879 px
+
+### Input ring decal
+Light mode: 11, 17, 22  65 opacity?
+
+### Medium knob decal
+Light mode: 11, 17, 22    65 opacity?
+
+
+
+### Attenuator knobs
+
+When trying to find out the correct y-position of an attenuator knob within a scale decal:
+knob_position_px = scale_decal_positon_px + 14.73 px
+
+The distance between the scale decal and scale label is 15.0 px
+
+## Attenuator decals
+Light mode: 11, 17, 22   65 opacity
+
+### Inputs
+
 The positional difference betwee an input port and the input ( ) indicator is 11.0596 px