--- conflicted
+++ resolved
@@ -1,133 +1,129 @@
-{
-    "slug": "voxglitch",
-    "name": "Voxglitch",
-<<<<<<< HEAD
-    "version": "2.0.2",
-=======
-    "version": "2.2.0",
->>>>>>> b4afc06b
-    "license": "BSD-3-Clause",
-    "brand": "Voxglitch",
-    "author": "Bret Truchan",
-    "authorEmail": "clone45@gmail.com",
-    "authorUrl": "",
-    "pluginUrl": "https://github.com/clone45/voxglitch",
-    "manualUrl": "https://github.com/clone45/voxglitch",
-    "sourceUrl": "https://github.com/clone45/voxglitch",
-    "donateUrl": "",
-    "changelogUrl": "",
-    "modules": [
-    {
-        "slug": "autobreak",
-        "name": "Autobreak",
-        "description": "Automatic breakbeat sample chopper",
-        "tags": ["Sampler", "Drum"]
-    },
-    {
-        "slug": "bytebeat",
-        "name": "Byte Beat",
-        "description": "Module that will get converted to something more interesting.",
-        "tags": ["Oscillator"]
-    },
-    {
-        "slug": "digitalprogrammer",
-        "name": "Digital Programmer",
-        "description": "Simple programmer",
-        "tags": ["Utility"]
-    },
-    {
-        "slug": "digitalsequencer",
-        "name": "Digital Sequencer",
-        "description": "Six-in-one cv/gate sequencers with independent control over clock division and sequence length.",
-        "tags": ["Sequencer"]
-    },
-    {
-        "slug": "glitchsequencer",
-        "name": "Glitch Sequencer",
-        "description": "Cellular Automaton Gate Sequencer",
-        "tags": ["Sequencer"]
-    },
-    {
-        "slug": "ghosts",
-        "name": "Ghosts",
-        "description": "Granular synthesis sample player/scanner with looping grains.",
-        "tags": ["Granular", "Sampler"]
-    },
-    {
-        "slug": "goblins",
-        "name": "Goblins",
-        "description": "Antisocial .wav player/scanner using granular synthesis",
-        "tags": ["Granular", "Sampler"],
-        "deprecated": true,
-        "hidden": true
-    },
-    {
-        "slug": "grainfx",
-        "name": "Grain Fx",
-        "description": "Granular effects for incoming audio.",
-        "tags": ["Granular", "Sampler"]
-    },
-    {
-        "slug": "grainengine",
-        "name": "Grain Engine",
-        "description": "Basic .wav player/scanner using granular synthesis",
-        "tags": ["Granular", "Sampler"],
-        "deprecated": true,
-        "hidden": true
-    },
-    {
-        "slug": "GrainEngineMK2",
-        "name": "Grain Engine MK2",
-        "description": "Granular syntesis based .wav player",
-        "tags": ["Granular", "Sampler"]
-    },
-    {
-        "slug": "GrainEngineMK2Expander",
-        "name": "Grain Engine MK2 Expander",
-        "description": "External audio recorder expander for Grain Engine MK2",
-        "tags": ["Granular", "Sampler", "Expander"]
-    },
-    {
-        "slug": "hazumi",
-        "name": "Hazumi",
-        "description": "Bouncing ball sequencer",
-        "tags": ["Sequencer"]
-    },
-    {
-        "slug": "looper",
-        "name": "Looper",
-        "description": "Bare minimum sample looper",
-        "tags": ["Sampler"]
-    },
-    {
-        "slug": "repeater",
-        "name": "Repeater",
-        "description": "Looping sample player with playback offset control.",
-        "tags": ["Sampler"]
-    },
-    {
-        "slug": "satanonaut",
-        "name": "Satanonaut",
-        "description": "Based on the new comic Galacto Pitfighter: An alien entity hell-bent on mutilating your audio.",
-        "tags": ["Effect"]
-    },
-    {
-        "slug": "samplerx8",
-        "name": "SamplerX8",
-        "description": "Eight stereo sample playback devices in one compact module.",
-        "tags": ["Sampler"]
-    },
-    {
-        "slug": "wavbank",
-        "name": "Wav Bank",
-        "description": "Sample player that can load and switch between all .wav files in a folder.",
-        "tags": ["Sampler"]
-    },
-    {
-        "slug": "xy",
-        "name": "XY",
-        "description": "CV output generator with built in gesture recording.",
-        "tags": ["Sequencer", "Recording", "Envelope Generator"]
-    }
-  ]
-}
+{
+    "slug": "voxglitch",
+    "name": "Voxglitch",
+    "version": "2.2.0",
+    "license": "BSD-3-Clause",
+    "brand": "Voxglitch",
+    "author": "Bret Truchan",
+    "authorEmail": "clone45@gmail.com",
+    "authorUrl": "",
+    "pluginUrl": "https://github.com/clone45/voxglitch",
+    "manualUrl": "https://github.com/clone45/voxglitch",
+    "sourceUrl": "https://github.com/clone45/voxglitch",
+    "donateUrl": "",
+    "changelogUrl": "",
+    "modules": [
+    {
+        "slug": "autobreak",
+        "name": "Autobreak",
+        "description": "Automatic breakbeat sample chopper",
+        "tags": ["Sampler", "Drum"]
+    },
+    {
+        "slug": "bytebeat",
+        "name": "Byte Beat",
+        "description": "Module that will get converted to something more interesting.",
+        "tags": ["Oscillator"]
+    },
+    {
+        "slug": "digitalprogrammer",
+        "name": "Digital Programmer",
+        "description": "Simple programmer",
+        "tags": ["Utility"]
+    },
+    {
+        "slug": "digitalsequencer",
+        "name": "Digital Sequencer",
+        "description": "Six-in-one cv/gate sequencers with independent control over clock division and sequence length.",
+        "tags": ["Sequencer"]
+    },
+    {
+        "slug": "glitchsequencer",
+        "name": "Glitch Sequencer",
+        "description": "Cellular Automaton Gate Sequencer",
+        "tags": ["Sequencer"]
+    },
+    {
+        "slug": "ghosts",
+        "name": "Ghosts",
+        "description": "Granular synthesis sample player/scanner with looping grains.",
+        "tags": ["Granular", "Sampler"]
+    },
+    {
+        "slug": "goblins",
+        "name": "Goblins",
+        "description": "Antisocial .wav player/scanner using granular synthesis",
+        "tags": ["Granular", "Sampler"],
+        "deprecated": true,
+        "hidden": true
+    },
+    {
+        "slug": "grainfx",
+        "name": "Grain Fx",
+        "description": "Granular effects for incoming audio.",
+        "tags": ["Granular", "Sampler"]
+    },
+    {
+        "slug": "grainengine",
+        "name": "Grain Engine",
+        "description": "Basic .wav player/scanner using granular synthesis",
+        "tags": ["Granular", "Sampler"],
+        "deprecated": true,
+        "hidden": true
+    },
+    {
+        "slug": "GrainEngineMK2",
+        "name": "Grain Engine MK2",
+        "description": "Granular syntesis based .wav player",
+        "tags": ["Granular", "Sampler"]
+    },
+    {
+        "slug": "GrainEngineMK2Expander",
+        "name": "Grain Engine MK2 Expander",
+        "description": "External audio recorder expander for Grain Engine MK2",
+        "tags": ["Granular", "Sampler", "Expander"]
+    },
+    {
+        "slug": "hazumi",
+        "name": "Hazumi",
+        "description": "Bouncing ball sequencer",
+        "tags": ["Sequencer"]
+    },
+    {
+        "slug": "looper",
+        "name": "Looper",
+        "description": "Bare minimum sample looper",
+        "tags": ["Sampler"]
+    },
+    {
+        "slug": "repeater",
+        "name": "Repeater",
+        "description": "Looping sample player with playback offset control.",
+        "tags": ["Sampler"]
+    },
+    {
+        "slug": "satanonaut",
+        "name": "Satanonaut",
+        "description": "Based on the new comic Galacto Pitfighter: An alien entity hell-bent on mutilating your audio.",
+        "tags": ["Effect"]
+    },
+    {
+        "slug": "samplerx8",
+        "name": "SamplerX8",
+        "description": "Eight stereo sample playback devices in one compact module.",
+        "tags": ["Sampler"]
+    },
+    {
+        "slug": "wavbank",
+        "name": "Wav Bank",
+        "description": "Sample player that can load and switch between all .wav files in a folder.",
+        "tags": ["Sampler"]
+    },
+    {
+        "slug": "xy",
+        "name": "XY",
+        "description": "CV output generator with built in gesture recording.",
+        "tags": ["Sequencer", "Recording", "Envelope Generator"]
+    }
+  ]
+}