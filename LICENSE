<<<<<<< HEAD
See Additional Info at the bottom of this document...

BSD 3-Clause License

Copyright (c) 2022, Bret Truchan
All rights reserved.

Redistribution and use in source and binary forms, with or without
modification, are permitted provided that the following conditions are met:

1. Redistributions of source code must retain the above copyright notice, this
   list of conditions and the following disclaimer.

2. Redistributions in binary form must reproduce the above copyright notice,
   this list of conditions and the following disclaimer in the documentation
   and/or other materials provided with the distribution.

3. Neither the name of the copyright holder nor the names of its
   contributors may be used to endorse or promote products derived from
   this software without specific prior written permission.

THIS SOFTWARE IS PROVIDED BY THE COPYRIGHT HOLDERS AND CONTRIBUTORS "AS IS"
AND ANY EXPRESS OR IMPLIED WARRANTIES, INCLUDING, BUT NOT LIMITED TO, THE
IMPLIED WARRANTIES OF MERCHANTABILITY AND FITNESS FOR A PARTICULAR PURPOSE ARE
DISCLAIMED. IN NO EVENT SHALL THE COPYRIGHT HOLDER OR CONTRIBUTORS BE LIABLE
FOR ANY DIRECT, INDIRECT, INCIDENTAL, SPECIAL, EXEMPLARY, OR CONSEQUENTIAL
DAMAGES (INCLUDING, BUT NOT LIMITED TO, PROCUREMENT OF SUBSTITUTE GOODS OR
SERVICES; LOSS OF USE, DATA, OR PROFITS; OR BUSINESS INTERRUPTION) HOWEVER
CAUSED AND ON ANY THEORY OF LIABILITY, WHETHER IN CONTRACT, STRICT LIABILITY,
OR TORT (INCLUDING NEGLIGENCE OR OTHERWISE) ARISING IN ANY WAY OUT OF THE USE
OF THIS SOFTWARE, EVEN IF ADVISED OF THE POSSIBILITY OF SUCH DAMAGE.


Additional Info
===============

Custom artwork used in these modules is not under the BSD 3-Clause License.
You may not redistribute, use, sell the custom artwork in any way.

Although I hope that it is not for many years, in the event of my death, I give
my explicit permission for someone to adopt, maintain, and expand on this codebase
as long as it remains free.
=======
GNU GENERAL PUBLIC LICENSE
   Version 3, 29 June 2007

Copyright (C) 2007 Free Software Foundation, Inc. <https://fsf.org/>
Everyone is permitted to copy and distribute verbatim copies
of this license document, but changing it is not allowed.

        Preamble

The GNU General Public License is a free, copyleft license for
software and other kinds of works.

The licenses for most software and other practical works are designed
to take away your freedom to share and change the works.  By contrast,
the GNU General Public License is intended to guarantee your freedom to
share and change all versions of a program--to make sure it remains free
software for all its users.  We, the Free Software Foundation, use the
GNU General Public License for most of our software; it applies also to
any other work released this way by its authors.  You can apply it to
your programs, too.

When we speak of free software, we are referring to freedom, not
price.  Our General Public Licenses are designed to make sure that you
have the freedom to distribute copies of free software (and charge for
them if you wish), that you receive source code or can get it if you
want it, that you can change the software or use pieces of it in new
free programs, and that you know you can do these things.

To protect your rights, we need to prevent others from denying you
these rights or asking you to surrender the rights.  Therefore, you have
certain responsibilities if you distribute copies of the software, or if
you modify it: responsibilities to respect the freedom of others.

For example, if you distribute copies of such a program, whether
gratis or for a fee, you must pass on to the recipients the same
freedoms that you received.  You must make sure that they, too, receive
or can get the source code.  And you must show them these terms so they
know their rights.

Developers that use the GNU GPL protect your rights with two steps:
(1) assert copyright on the software, and (2) offer you this License
giving you legal permission to copy, distribute and/or modify it.

For the developers' and authors' protection, the GPL clearly explains
that there is no warranty for this free software.  For both users' and
authors' sake, the GPL requires that modified versions be marked as
changed, so that their problems will not be attributed erroneously to
authors of previous versions.

Some devices are designed to deny users access to install or run
modified versions of the software inside them, although the manufacturer
can do so.  This is fundamentally incompatible with the aim of
protecting users' freedom to change the software.  The systematic
pattern of such abuse occurs in the area of products for individuals to
use, which is precisely where it is most unacceptable.  Therefore, we
have designed this version of the GPL to prohibit the practice for those
products.  If such problems arise substantially in other domains, we
stand ready to extend this provision to those domains in future versions
of the GPL, as needed to protect the freedom of users.

Finally, every program is threatened constantly by software patents.
States should not allow patents to restrict development and use of
software on general-purpose computers, but in those that do, we wish to
avoid the special danger that patents applied to a free program could
make it effectively proprietary.  To prevent this, the GPL assures that
patents cannot be used to render the program non-free.

The precise terms and conditions for copying, distribution and
modification follow.

   TERMS AND CONDITIONS

0. Definitions.

"This License" refers to version 3 of the GNU General Public License.

"Copyright" also means copyright-like laws that apply to other kinds of
works, such as semiconductor masks.

"The Program" refers to any copyrightable work licensed under this
License.  Each licensee is addressed as "you".  "Licensees" and
"recipients" may be individuals or organizations.

To "modify" a work means to copy from or adapt all or part of the work
in a fashion requiring copyright permission, other than the making of an
exact copy.  The resulting work is called a "modified version" of the
earlier work or a work "based on" the earlier work.

A "covered work" means either the unmodified Program or a work based
on the Program.

To "propagate" a work means to do anything with it that, without
permission, would make you directly or secondarily liable for
infringement under applicable copyright law, except executing it on a
computer or modifying a private copy.  Propagation includes copying,
distribution (with or without modification), making available to the
public, and in some countries other activities as well.

To "convey" a work means any kind of propagation that enables other
parties to make or receive copies.  Mere interaction with a user through
a computer network, with no transfer of a copy, is not conveying.

An interactive user interface displays "Appropriate Legal Notices"
to the extent that it includes a convenient and prominently visible
feature that (1) displays an appropriate copyright notice, and (2)
tells the user that there is no warranty for the work (except to the
extent that warranties are provided), that licensees may convey the
work under this License, and how to view a copy of this License.  If
the interface presents a list of user commands or options, such as a
menu, a prominent item in the list meets this criterion.

1. Source Code.

The "source code" for a work means the preferred form of the work
for making modifications to it.  "Object code" means any non-source
form of a work.

A "Standard Interface" means an interface that either is an official
standard defined by a recognized standards body, or, in the case of
interfaces specified for a particular programming language, one that
is widely used among developers working in that language.

The "System Libraries" of an executable work include anything, other
than the work as a whole, that (a) is included in the normal form of
packaging a Major Component, but which is not part of that Major
Component, and (b) serves only to enable use of the work with that
Major Component, or to implement a Standard Interface for which an
implementation is available to the public in source code form.  A
"Major Component", in this context, means a major essential component
(kernel, window system, and so on) of the specific operating system
(if any) on which the executable work runs, or a compiler used to
produce the work, or an object code interpreter used to run it.

The "Corresponding Source" for a work in object code form means all
the source code needed to generate, install, and (for an executable
work) run the object code and to modify the work, including scripts to
control those activities.  However, it does not include the work's
System Libraries, or general-purpose tools or generally available free
programs which are used unmodified in performing those activities but
which are not part of the work.  For example, Corresponding Source
includes interface definition files associated with source files for
the work, and the source code for shared libraries and dynamically
linked subprograms that the work is specifically designed to require,
such as by intimate data communication or control flow between those
subprograms and other parts of the work.

The Corresponding Source need not include anything that users
can regenerate automatically from other parts of the Corresponding
Source.

The Corresponding Source for a work in source code form is that
same work.

2. Basic Permissions.

All rights granted under this License are granted for the term of
copyright on the Program, and are irrevocable provided the stated
conditions are met.  This License explicitly affirms your unlimited
permission to run the unmodified Program.  The output from running a
covered work is covered by this License only if the output, given its
content, constitutes a covered work.  This License acknowledges your
rights of fair use or other equivalent, as provided by copyright law.

You may make, run and propagate covered works that you do not
convey, without conditions so long as your license otherwise remains
in force.  You may convey covered works to others for the sole purpose
of having them make modifications exclusively for you, or provide you
with facilities for running those works, provided that you comply with
the terms of this License in conveying all material for which you do
not control copyright.  Those thus making or running the covered works
for you must do so exclusively on your behalf, under your direction
and control, on terms that prohibit them from making any copies of
your copyrighted material outside their relationship with you.

Conveying under any other circumstances is permitted solely under
the conditions stated below.  Sublicensing is not allowed; section 10
makes it unnecessary.

3. Protecting Users' Legal Rights From Anti-Circumvention Law.

No covered work shall be deemed part of an effective technological
measure under any applicable law fulfilling obligations under article
11 of the WIPO copyright treaty adopted on 20 December 1996, or
similar laws prohibiting or restricting circumvention of such
measures.

When you convey a covered work, you waive any legal power to forbid
circumvention of technological measures to the extent such circumvention
is effected by exercising rights under this License with respect to
the covered work, and you disclaim any intention to limit operation or
modification of the work as a means of enforcing, against the work's
users, your or third parties' legal rights to forbid circumvention of
technological measures.

4. Conveying Verbatim Copies.

You may convey verbatim copies of the Program's source code as you
receive it, in any medium, provided that you conspicuously and
appropriately publish on each copy an appropriate copyright notice;
keep intact all notices stating that this License and any
non-permissive terms added in accord with section 7 apply to the code;
keep intact all notices of the absence of any warranty; and give all
recipients a copy of this License along with the Program.

You may charge any price or no price for each copy that you convey,
and you may offer support or warranty protection for a fee.

5. Conveying Modified Source Versions.

You may convey a work based on the Program, or the modifications to
produce it from the Program, in the form of source code under the
terms of section 4, provided that you also meet all of these conditions:

a) The work must carry prominent notices stating that you modified
it, and giving a relevant date.

b) The work must carry prominent notices stating that it is
released under this License and any conditions added under section
7.  This requirement modifies the requirement in section 4 to
"keep intact all notices".

c) You must license the entire work, as a whole, under this
License to anyone who comes into possession of a copy.  This
License will therefore apply, along with any applicable section 7
additional terms, to the whole of the work, and all its parts,
regardless of how they are packaged.  This License gives no
permission to license the work in any other way, but it does not
invalidate such permission if you have separately received it.

d) If the work has interactive user interfaces, each must display
Appropriate Legal Notices; however, if the Program has interactive
interfaces that do not display Appropriate Legal Notices, your
work need not make them do so.

A compilation of a covered work with other separate and independent
works, which are not by their nature extensions of the covered work,
and which are not combined with it such as to form a larger program,
in or on a volume of a storage or distribution medium, is called an
"aggregate" if the compilation and its resulting copyright are not
used to limit the access or legal rights of the compilation's users
beyond what the individual works permit.  Inclusion of a covered work
in an aggregate does not cause this License to apply to the other
parts of the aggregate.

6. Conveying Non-Source Forms.

You may convey a covered work in object code form under the terms
of sections 4 and 5, provided that you also convey the
machine-readable Corresponding Source under the terms of this License,
in one of these ways:

a) Convey the object code in, or embodied in, a physical product
(including a physical distribution medium), accompanied by the
Corresponding Source fixed on a durable physical medium
customarily used for software interchange.

b) Convey the object code in, or embodied in, a physical product
(including a physical distribution medium), accompanied by a
written offer, valid for at least three years and valid for as
long as you offer spare parts or customer support for that product
model, to give anyone who possesses the object code either (1) a
copy of the Corresponding Source for all the software in the
product that is covered by this License, on a durable physical
medium customarily used for software interchange, for a price no
more than your reasonable cost of physically performing this
conveying of source, or (2) access to copy the
Corresponding Source from a network server at no charge.

c) Convey individual copies of the object code with a copy of the
written offer to provide the Corresponding Source.  This
alternative is allowed only occasionally and noncommercially, and
only if you received the object code with such an offer, in accord
with subsection 6b.

d) Convey the object code by offering access from a designated
place (gratis or for a charge), and offer equivalent access to the
Corresponding Source in the same way through the same place at no
further charge.  You need not require recipients to copy the
Corresponding Source along with the object code.  If the place to
copy the object code is a network server, the Corresponding Source
may be on a different server (operated by you or a third party)
that supports equivalent copying facilities, provided you maintain
clear directions next to the object code saying where to find the
Corresponding Source.  Regardless of what server hosts the
Corresponding Source, you remain obligated to ensure that it is
available for as long as needed to satisfy these requirements.

e) Convey the object code using peer-to-peer transmission, provided
you inform other peers where the object code and Corresponding
Source of the work are being offered to the general public at no
charge under subsection 6d.

A separable portion of the object code, whose source code is excluded
from the Corresponding Source as a System Library, need not be
included in conveying the object code work.

A "User Product" is either (1) a "consumer product", which means any
tangible personal property which is normally used for personal, family,
or household purposes, or (2) anything designed or sold for incorporation
into a dwelling.  In determining whether a product is a consumer product,
doubtful cases shall be resolved in favor of coverage.  For a particular
product received by a particular user, "normally used" refers to a
typical or common use of that class of product, regardless of the status
of the particular user or of the way in which the particular user
actually uses, or expects or is expected to use, the product.  A product
is a consumer product regardless of whether the product has substantial
commercial, industrial or non-consumer uses, unless such uses represent
the only significant mode of use of the product.

"Installation Information" for a User Product means any methods,
procedures, authorization keys, or other information required to install
and execute modified versions of a covered work in that User Product from
a modified version of its Corresponding Source.  The information must
suffice to ensure that the continued functioning of the modified object
code is in no case prevented or interfered with solely because
modification has been made.

If you convey an object code work under this section in, or with, or
specifically for use in, a User Product, and the conveying occurs as
part of a transaction in which the right of possession and use of the
User Product is transferred to the recipient in perpetuity or for a
fixed term (regardless of how the transaction is characterized), the
Corresponding Source conveyed under this section must be accompanied
by the Installation Information.  But this requirement does not apply
if neither you nor any third party retains the ability to install
modified object code on the User Product (for example, the work has
been installed in ROM).

The requirement to provide Installation Information does not include a
requirement to continue to provide support service, warranty, or updates
for a work that has been modified or installed by the recipient, or for
the User Product in which it has been modified or installed.  Access to a
network may be denied when the modification itself materially and
adversely affects the operation of the network or violates the rules and
protocols for communication across the network.

Corresponding Source conveyed, and Installation Information provided,
in accord with this section must be in a format that is publicly
documented (and with an implementation available to the public in
source code form), and must require no special password or key for
unpacking, reading or copying.

7. Additional Terms.

"Additional permissions" are terms that supplement the terms of this
License by making exceptions from one or more of its conditions.
Additional permissions that are applicable to the entire Program shall
be treated as though they were included in this License, to the extent
that they are valid under applicable law.  If additional permissions
apply only to part of the Program, that part may be used separately
under those permissions, but the entire Program remains governed by
this License without regard to the additional permissions.

When you convey a copy of a covered work, you may at your option
remove any additional permissions from that copy, or from any part of
it.  (Additional permissions may be written to require their own
removal in certain cases when you modify the work.)  You may place
additional permissions on material, added by you to a covered work,
for which you have or can give appropriate copyright permission.

Notwithstanding any other provision of this License, for material you
add to a covered work, you may (if authorized by the copyright holders of
that material) supplement the terms of this License with terms:

a) Disclaiming warranty or limiting liability differently from the
terms of sections 15 and 16 of this License; or

b) Requiring preservation of specified reasonable legal notices or
author attributions in that material or in the Appropriate Legal
Notices displayed by works containing it; or

c) Prohibiting misrepresentation of the origin of that material, or
requiring that modified versions of such material be marked in
reasonable ways as different from the original version; or

d) Limiting the use for publicity purposes of names of licensors or
authors of the material; or

e) Declining to grant rights under trademark law for use of some
trade names, trademarks, or service marks; or

f) Requiring indemnification of licensors and authors of that
material by anyone who conveys the material (or modified versions of
it) with contractual assumptions of liability to the recipient, for
any liability that these contractual assumptions directly impose on
those licensors and authors.

All other non-permissive additional terms are considered "further
restrictions" within the meaning of section 10.  If the Program as you
received it, or any part of it, contains a notice stating that it is
governed by this License along with a term that is a further
restriction, you may remove that term.  If a license document contains
a further restriction but permits relicensing or conveying under this
License, you may add to a covered work material governed by the terms
of that license document, provided that the further restriction does
not survive such relicensing or conveying.

If you add terms to a covered work in accord with this section, you
must place, in the relevant source files, a statement of the
additional terms that apply to those files, or a notice indicating
where to find the applicable terms.

Additional terms, permissive or non-permissive, may be stated in the
form of a separately written license, or stated as exceptions;
the above requirements apply either way.

8. Termination.

You may not propagate or modify a covered work except as expressly
provided under this License.  Any attempt otherwise to propagate or
modify it is void, and will automatically terminate your rights under
this License (including any patent licenses granted under the third
paragraph of section 11).

However, if you cease all violation of this License, then your
license from a particular copyright holder is reinstated (a)
provisionally, unless and until the copyright holder explicitly and
finally terminates your license, and (b) permanently, if the copyright
holder fails to notify you of the violation by some reasonable means
prior to 60 days after the cessation.

Moreover, your license from a particular copyright holder is
reinstated permanently if the copyright holder notifies you of the
violation by some reasonable means, this is the first time you have
received notice of violation of this License (for any work) from that
copyright holder, and you cure the violation prior to 30 days after
your receipt of the notice.

Termination of your rights under this section does not terminate the
licenses of parties who have received copies or rights from you under
this License.  If your rights have been terminated and not permanently
reinstated, you do not qualify to receive new licenses for the same
material under section 10.

9. Acceptance Not Required for Having Copies.

You are not required to accept this License in order to receive or
run a copy of the Program.  Ancillary propagation of a covered work
occurring solely as a consequence of using peer-to-peer transmission
to receive a copy likewise does not require acceptance.  However,
nothing other than this License grants you permission to propagate or
modify any covered work.  These actions infringe copyright if you do
not accept this License.  Therefore, by modifying or propagating a
covered work, you indicate your acceptance of this License to do so.

10. Automatic Licensing of Downstream Recipients.

Each time you convey a covered work, the recipient automatically
receives a license from the original licensors, to run, modify and
propagate that work, subject to this License.  You are not responsible
for enforcing compliance by third parties with this License.

An "entity transaction" is a transaction transferring control of an
organization, or substantially all assets of one, or subdividing an
organization, or merging organizations.  If propagation of a covered
work results from an entity transaction, each party to that
transaction who receives a copy of the work also receives whatever
licenses to the work the party's predecessor in interest had or could
give under the previous paragraph, plus a right to possession of the
Corresponding Source of the work from the predecessor in interest, if
the predecessor has it or can get it with reasonable efforts.

You may not impose any further restrictions on the exercise of the
rights granted or affirmed under this License.  For example, you may
not impose a license fee, royalty, or other charge for exercise of
rights granted under this License, and you may not initiate litigation
(including a cross-claim or counterclaim in a lawsuit) alleging that
any patent claim is infringed by making, using, selling, offering for
sale, or importing the Program or any portion of it.

11. Patents.

A "contributor" is a copyright holder who authorizes use under this
License of the Program or a work on which the Program is based.  The
work thus licensed is called the contributor's "contributor version".

A contributor's "essential patent claims" are all patent claims
owned or controlled by the contributor, whether already acquired or
hereafter acquired, that would be infringed by some manner, permitted
by this License, of making, using, or selling its contributor version,
but do not include claims that would be infringed only as a
consequence of further modification of the contributor version.  For
purposes of this definition, "control" includes the right to grant
patent sublicenses in a manner consistent with the requirements of
this License.

Each contributor grants you a non-exclusive, worldwide, royalty-free
patent license under the contributor's essential patent claims, to
make, use, sell, offer for sale, import and otherwise run, modify and
propagate the contents of its contributor version.

In the following three paragraphs, a "patent license" is any express
agreement or commitment, however denominated, not to enforce a patent
(such as an express permission to practice a patent or covenant not to
sue for patent infringement).  To "grant" such a patent license to a
party means to make such an agreement or commitment not to enforce a
patent against the party.

If you convey a covered work, knowingly relying on a patent license,
and the Corresponding Source of the work is not available for anyone
to copy, free of charge and under the terms of this License, through a
publicly available network server or other readily accessible means,
then you must either (1) cause the Corresponding Source to be so
available, or (2) arrange to deprive yourself of the benefit of the
patent license for this particular work, or (3) arrange, in a manner
consistent with the requirements of this License, to extend the patent
license to downstream recipients.  "Knowingly relying" means you have
actual knowledge that, but for the patent license, your conveying the
covered work in a country, or your recipient's use of the covered work
in a country, would infringe one or more identifiable patents in that
country that you have reason to believe are valid.

If, pursuant to or in connection with a single transaction or
arrangement, you convey, or propagate by procuring conveyance of, a
covered work, and grant a patent license to some of the parties
receiving the covered work authorizing them to use, propagate, modify
or convey a specific copy of the covered work, then the patent license
you grant is automatically extended to all recipients of the covered
work and works based on it.

A patent license is "discriminatory" if it does not include within
the scope of its coverage, prohibits the exercise of, or is
conditioned on the non-exercise of one or more of the rights that are
specifically granted under this License.  You may not convey a covered
work if you are a party to an arrangement with a third party that is
in the business of distributing software, under which you make payment
to the third party based on the extent of your activity of conveying
the work, and under which the third party grants, to any of the
parties who would receive the covered work from you, a discriminatory
patent license (a) in connection with copies of the covered work
conveyed by you (or copies made from those copies), or (b) primarily
for and in connection with specific products or compilations that
contain the covered work, unless you entered into that arrangement,
or that patent license was granted, prior to 28 March 2007.

Nothing in this License shall be construed as excluding or limiting
any implied license or other defenses to infringement that may
otherwise be available to you under applicable patent law.

12. No Surrender of Others' Freedom.

If conditions are imposed on you (whether by court order, agreement or
otherwise) that contradict the conditions of this License, they do not
excuse you from the conditions of this License.  If you cannot convey a
covered work so as to satisfy simultaneously your obligations under this
License and any other pertinent obligations, then as a consequence you may
not convey it at all.  For example, if you agree to terms that obligate you
to collect a royalty for further conveying from those to whom you convey
the Program, the only way you could satisfy both those terms and this
License would be to refrain entirely from conveying the Program.

13. Use with the GNU Affero General Public License.

Notwithstanding any other provision of this License, you have
permission to link or combine any covered work with a work licensed
under version 3 of the GNU Affero General Public License into a single
combined work, and to convey the resulting work.  The terms of this
License will continue to apply to the part which is the covered work,
but the special requirements of the GNU Affero General Public License,
section 13, concerning interaction through a network will apply to the
combination as such.

14. Revised Versions of this License.

The Free Software Foundation may publish revised and/or new versions of
the GNU General Public License from time to time.  Such new versions will
be similar in spirit to the present version, but may differ in detail to
address new problems or concerns.

Each version is given a distinguishing version number.  If the
Program specifies that a certain numbered version of the GNU General
Public License "or any later version" applies to it, you have the
option of following the terms and conditions either of that numbered
version or of any later version published by the Free Software
Foundation.  If the Program does not specify a version number of the
GNU General Public License, you may choose any version ever published
by the Free Software Foundation.

If the Program specifies that a proxy can decide which future
versions of the GNU General Public License can be used, that proxy's
public statement of acceptance of a version permanently authorizes you
to choose that version for the Program.

Later license versions may give you additional or different
permissions.  However, no additional obligations are imposed on any
author or copyright holder as a result of your choosing to follow a
later version.

15. Disclaimer of Warranty.

THERE IS NO WARRANTY FOR THE PROGRAM, TO THE EXTENT PERMITTED BY
APPLICABLE LAW.  EXCEPT WHEN OTHERWISE STATED IN WRITING THE COPYRIGHT
HOLDERS AND/OR OTHER PARTIES PROVIDE THE PROGRAM "AS IS" WITHOUT WARRANTY
OF ANY KIND, EITHER EXPRESSED OR IMPLIED, INCLUDING, BUT NOT LIMITED TO,
THE IMPLIED WARRANTIES OF MERCHANTABILITY AND FITNESS FOR A PARTICULAR
PURPOSE.  THE ENTIRE RISK AS TO THE QUALITY AND PERFORMANCE OF THE PROGRAM
IS WITH YOU.  SHOULD THE PROGRAM PROVE DEFECTIVE, YOU ASSUME THE COST OF
ALL NECESSARY SERVICING, REPAIR OR CORRECTION.

16. Limitation of Liability.

IN NO EVENT UNLESS REQUIRED BY APPLICABLE LAW OR AGREED TO IN WRITING
WILL ANY COPYRIGHT HOLDER, OR ANY OTHER PARTY WHO MODIFIES AND/OR CONVEYS
THE PROGRAM AS PERMITTED ABOVE, BE LIABLE TO YOU FOR DAMAGES, INCLUDING ANY
GENERAL, SPECIAL, INCIDENTAL OR CONSEQUENTIAL DAMAGES ARISING OUT OF THE
USE OR INABILITY TO USE THE PROGRAM (INCLUDING BUT NOT LIMITED TO LOSS OF
DATA OR DATA BEING RENDERED INACCURATE OR LOSSES SUSTAINED BY YOU OR THIRD
PARTIES OR A FAILURE OF THE PROGRAM TO OPERATE WITH ANY OTHER PROGRAMS),
EVEN IF SUCH HOLDER OR OTHER PARTY HAS BEEN ADVISED OF THE POSSIBILITY OF
SUCH DAMAGES.

17. Interpretation of Sections 15 and 16.

If the disclaimer of warranty and limitation of liability provided
above cannot be given local legal effect according to their terms,
reviewing courts shall apply local law that most closely approximates
an absolute waiver of all civil liability in connection with the
Program, unless a warranty or assumption of liability accompanies a
copy of the Program in return for a fee.

 END OF TERMS AND CONDITIONS

How to Apply These Terms to Your New Programs

If you develop a new program, and you want it to be of the greatest
possible use to the public, the best way to achieve this is to make it
free software which everyone can redistribute and change under these terms.

To do so, attach the following notices to the program.  It is safest
to attach them to the start of each source file to most effectively
state the exclusion of warranty; and each file should have at least
the "copyright" line and a pointer to where the full notice is found.

<one line to give the program's name and a brief idea of what it does.>
Copyright (C) <year>  <name of author>

This program is free software: you can redistribute it and/or modify
it under the terms of the GNU General Public License as published by
the Free Software Foundation, either version 3 of the License, or
(at your option) any later version.

This program is distributed in the hope that it will be useful,
but WITHOUT ANY WARRANTY; without even the implied warranty of
MERCHANTABILITY or FITNESS FOR A PARTICULAR PURPOSE.  See the
GNU General Public License for more details.

You should have received a copy of the GNU General Public License
along with this program.  If not, see <https://www.gnu.org/licenses/>.

Also add information on how to contact you by electronic and paper mail.

If the program does terminal interaction, make it output a short
notice like this when it starts in an interactive mode:

<program>  Copyright (C) <year>  <name of author>
This program comes with ABSOLUTELY NO WARRANTY; for details type `show w'.
This is free software, and you are welcome to redistribute it
under certain conditions; type `show c' for details.

The hypothetical commands `show w' and `show c' should show the appropriate
parts of the General Public License.  Of course, your program's commands
might be different; for a GUI interface, you would use an "about box".

You should also get your employer (if you work as a programmer) or school,
if any, to sign a "copyright disclaimer" for the program, if necessary.
For more information on this, and how to apply and follow the GNU GPL, see
<https://www.gnu.org/licenses/>.

The GNU General Public License does not permit incorporating your program
into proprietary programs.  If your program is a subroutine library, you
may consider it more useful to permit linking proprietary applications with
the library.  If this is what you want to do, use the GNU Lesser General
Public License instead of this License.  But first, please read
<https://www.gnu.org/licenses/why-not-lgpl.html>.
>>>>>>> 03f4fc5c
<|MERGE_RESOLUTION|>--- conflicted
+++ resolved
@@ -1,47 +1,4 @@
-<<<<<<< HEAD
-See Additional Info at the bottom of this document...
-
-BSD 3-Clause License
-
-Copyright (c) 2022, Bret Truchan
-All rights reserved.
-
-Redistribution and use in source and binary forms, with or without
-modification, are permitted provided that the following conditions are met:
-
-1. Redistributions of source code must retain the above copyright notice, this
-   list of conditions and the following disclaimer.
-
-2. Redistributions in binary form must reproduce the above copyright notice,
-   this list of conditions and the following disclaimer in the documentation
-   and/or other materials provided with the distribution.
-
-3. Neither the name of the copyright holder nor the names of its
-   contributors may be used to endorse or promote products derived from
-   this software without specific prior written permission.
-
-THIS SOFTWARE IS PROVIDED BY THE COPYRIGHT HOLDERS AND CONTRIBUTORS "AS IS"
-AND ANY EXPRESS OR IMPLIED WARRANTIES, INCLUDING, BUT NOT LIMITED TO, THE
-IMPLIED WARRANTIES OF MERCHANTABILITY AND FITNESS FOR A PARTICULAR PURPOSE ARE
-DISCLAIMED. IN NO EVENT SHALL THE COPYRIGHT HOLDER OR CONTRIBUTORS BE LIABLE
-FOR ANY DIRECT, INDIRECT, INCIDENTAL, SPECIAL, EXEMPLARY, OR CONSEQUENTIAL
-DAMAGES (INCLUDING, BUT NOT LIMITED TO, PROCUREMENT OF SUBSTITUTE GOODS OR
-SERVICES; LOSS OF USE, DATA, OR PROFITS; OR BUSINESS INTERRUPTION) HOWEVER
-CAUSED AND ON ANY THEORY OF LIABILITY, WHETHER IN CONTRACT, STRICT LIABILITY,
-OR TORT (INCLUDING NEGLIGENCE OR OTHERWISE) ARISING IN ANY WAY OUT OF THE USE
-OF THIS SOFTWARE, EVEN IF ADVISED OF THE POSSIBILITY OF SUCH DAMAGE.
-
-
-Additional Info
-===============
-
-Custom artwork used in these modules is not under the BSD 3-Clause License.
-You may not redistribute, use, sell the custom artwork in any way.
-
-Although I hope that it is not for many years, in the event of my death, I give
-my explicit permission for someone to adopt, maintain, and expand on this codebase
-as long as it remains free.
-=======
+
 GNU GENERAL PUBLIC LICENSE
    Version 3, 29 June 2007
 
@@ -716,4 +673,3 @@
 the library.  If this is what you want to do, use the GNU Lesser General
 Public License instead of this License.  But first, please read
 <https://www.gnu.org/licenses/why-not-lgpl.html>.
->>>>>>> 03f4fc5c
