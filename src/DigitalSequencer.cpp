--- conflicted
+++ resolved
@@ -1,1193 +1,1188 @@
-//
-// Voxglitch "DigitalSequencer" module for VCV Rack
-// by Bret Truchan
-//
-// Probably influenced by Nord Modular and Reaktor, but it's been too long for
-// me to remember.
-//
-// Special thanks to Artem Leonov for his testing and suggestions.
-// Special thanks to Marc Boulé for his help with reset trigger behavior.
-// Special thanks to the entire VCV Rack community for their support.
-//
-// TODO: Move font loading into global area
-
-#include "plugin.hpp"
-#include "osdialog.h"
-#include "settings.hpp"
-#include <fstream>
-#include <array>
-
-#define GAIN 5.0
-
-#define NUMBER_OF_SEQUENCERS 6
-#define MAX_SEQUENCER_STEPS 32
-
-// Constants for patterns
-#define DRAW_AREA_WIDTH 486.0
-#define DRAW_AREA_HEIGHT 214.0
-#define BAR_HEIGHT 214.0
-#define BAR_HORIZONTAL_PADDING .8
-#define DRAW_AREA_POSITION_X 9
-#define DRAW_AREA_POSITION_Y 9.5
-
-// Constants for gate sequencer
-#define GATES_DRAW_AREA_WIDTH 486.0
-#define GATES_DRAW_AREA_HEIGHT 16.0
-#define GATES_DRAW_AREA_POSITION_X 9
-#define GATES_DRAW_AREA_POSITION_Y 86
-#define GATE_BAR_HEIGHT 16.0
-
-#define TOOLTIP_WIDTH 33.0
-#define TOOLTIP_HEIGHT 20.0
-
-struct Sequencer
-{
-    unsigned int sequence_length = 16;
-    unsigned int sequence_playback_position = 0;
-
-    void step()
-    {
-        sequence_playback_position = (sequence_playback_position + 1) % sequence_length;
-    }
-
-    void reset()
-    {
-        sequence_playback_position = 0;
-    }
-
-    unsigned int getPlaybackPosition()
-    {
-        return(sequence_playback_position);
-    }
-
-    unsigned int getLength()
-    {
-        return(sequence_length);
-    }
-
-    void setLength(unsigned int sequence_length)
-    {
-        this->sequence_length = sequence_length;
-    }
-};
-
-struct VoltageSequencer : Sequencer
-{
-    std::array<float, MAX_SEQUENCER_STEPS> sequence;
-
-    // constructor
-    VoltageSequencer()
-    {
-        sequence.fill(0.0);
-    }
-
-    float getValue(int index)
-    {
-        return(sequence[index]);
-    }
-
-    float getValue()
-    {
-        return(sequence[getPlaybackPosition()]);
-    }
-
-    void setValue(int index, float value)
-    {
-        sequence[index] = value;
-    }
-
-    void shiftLeft()
-    {
-        float temp = sequence[0];
-        for(unsigned int i=0; i < this->sequence_length-1; i++)
-        {
-            sequence[i] = sequence[i+1];
-        }
-        sequence[this->sequence_length-1] = temp;
-    }
-
-    void shiftRight()
-    {
-        float temp = sequence[this->sequence_length - 1];
-
-        for(unsigned int i=this->sequence_length-1; i>0; i--)
-        {
-            sequence[i] = sequence[i-1];
-        }
-
-        sequence[0] = temp;
-    }
-};
-
-struct GateSequencer : Sequencer
-{
-    std::array<bool, MAX_SEQUENCER_STEPS> sequence;
-
-    // constructor
-    GateSequencer()
-    {
-        sequence.fill(0.0);
-    }
-
-    bool getValue(int index)
-    {
-        return(sequence[index]);
-    }
-
-    bool getValue()
-    {
-        return(sequence[sequence_playback_position]);
-    }
-
-    void setValue(int index, bool value)
-    {
-        sequence[index] = value;
-    }
-
-    void shiftLeft()
-    {
-        float temp = sequence[0];
-        for(unsigned int i=0; i < this->sequence_length-1; i++)
-        {
-            sequence[i] = sequence[i+1];
-        }
-        sequence[this->sequence_length-1] = temp;
-    }
-
-    void shiftRight()
-    {
-        float temp = sequence[this->sequence_length - 1];
-
-        for(unsigned int i=this->sequence_length-1; i>0; i--)
-        {
-            sequence[i] = sequence[i-1];
-        }
-
-        sequence[0] = temp;
-    }
-};
-
-struct DigitalSequencer : Module
-{
-	dsp::SchmittTrigger stepTrigger;
-    dsp::SchmittTrigger sequencer_step_triggers[NUMBER_OF_SEQUENCERS];
-    dsp::SchmittTrigger resetTrigger;
-
-	dsp::SchmittTrigger sequencer_1_button_trigger;
-    dsp::SchmittTrigger sequencer_2_button_trigger;
-    dsp::SchmittTrigger sequencer_3_button_trigger;
-    dsp::SchmittTrigger sequencer_4_button_trigger;
-    dsp::SchmittTrigger sequencer_5_button_trigger;
-    dsp::SchmittTrigger sequencer_6_button_trigger;
-
-    long clock_ignore_on_reset = 0;
-    unsigned int tooltip_timer = 0;
-
-    VoltageSequencer voltage_sequencers[NUMBER_OF_SEQUENCERS];
-    VoltageSequencer *selected_voltage_sequencer;
-
-    GateSequencer gate_sequencers[NUMBER_OF_SEQUENCERS];
-    GateSequencer *selected_gate_sequencer;
-
-    int selected_sequencer_index = 0;
-    // int previously_selected_sequencer_index = -1;
-    int voltage_outputs[NUMBER_OF_SEQUENCERS];
-    int gate_outputs[NUMBER_OF_SEQUENCERS];
-    int sequencer_step_inputs[NUMBER_OF_SEQUENCERS];
-
-    dsp::PulseGenerator gateOutputPulseGenerators[NUMBER_OF_SEQUENCERS];
-    float sample_rate;
-
-    bool sequencer_1_button_is_triggered;
-    bool sequencer_2_button_is_triggered;
-    bool sequencer_3_button_is_triggered;
-    bool sequencer_4_button_is_triggered;
-    bool sequencer_5_button_is_triggered;
-    bool sequencer_6_button_is_triggered;
-
-	enum ParamIds {
-        SEQUENCE_SELECTION_KNOB,
-        SEQUENCER_1_LENGTH_KNOB,
-        SEQUENCER_2_LENGTH_KNOB,
-        SEQUENCER_3_LENGTH_KNOB,
-        SEQUENCER_4_LENGTH_KNOB,
-        SEQUENCER_5_LENGTH_KNOB,
-        SEQUENCER_6_LENGTH_KNOB,
-
-        SEQUENCE_START_KNOB,
-        SEQUENCER_1_BUTTON,
-        SEQUENCER_2_BUTTON,
-        SEQUENCER_3_BUTTON,
-        SEQUENCER_4_BUTTON,
-        SEQUENCER_5_BUTTON,
-        SEQUENCER_6_BUTTON,
-		NUM_PARAMS
-	};
-	enum InputIds {
-		CLOCK_INPUT,
-        STEP_INPUT,
-        RESET_INPUT,
-        SEQUENCER_1_STEP_INPUT,
-        SEQUENCER_2_STEP_INPUT,
-        SEQUENCER_3_STEP_INPUT,
-        SEQUENCER_4_STEP_INPUT,
-        SEQUENCER_5_STEP_INPUT,
-        SEQUENCER_6_STEP_INPUT,
-		NUM_INPUTS
-	};
-	enum OutputIds {
-		CLOCK_OUTPUT,
-		END_OUTPUT,
-
-        SEQ1_CV_OUTPUT,
-        SEQ2_CV_OUTPUT,
-        SEQ3_CV_OUTPUT,
-        SEQ4_CV_OUTPUT,
-        SEQ5_CV_OUTPUT,
-        SEQ6_CV_OUTPUT,
-
-        SEQ1_GATE_OUTPUT,
-        SEQ2_GATE_OUTPUT,
-        SEQ3_GATE_OUTPUT,
-        SEQ4_GATE_OUTPUT,
-        SEQ5_GATE_OUTPUT,
-        SEQ6_GATE_OUTPUT,
-
-		NUM_OUTPUTS
-	};
-	enum LightIds {
-        SEQUENCER_1_LIGHT,
-        SEQUENCER_2_LIGHT,
-        SEQUENCER_3_LIGHT,
-        SEQUENCER_4_LIGHT,
-        SEQUENCER_5_LIGHT,
-        SEQUENCER_6_LIGHT,
-		NUM_LIGHTS
-	};
-
-	//
-	// Constructor
-	//
-	DigitalSequencer()
-	{
-        voltage_outputs[0] = SEQ1_CV_OUTPUT;
-        voltage_outputs[1] = SEQ2_CV_OUTPUT;
-        voltage_outputs[2] = SEQ3_CV_OUTPUT;
-        voltage_outputs[3] = SEQ4_CV_OUTPUT;
-        voltage_outputs[4] = SEQ5_CV_OUTPUT;
-        voltage_outputs[5] = SEQ6_CV_OUTPUT;
-
-        gate_outputs[0] = SEQ1_GATE_OUTPUT;
-        gate_outputs[1] = SEQ2_GATE_OUTPUT;
-        gate_outputs[2] = SEQ3_GATE_OUTPUT;
-        gate_outputs[3] = SEQ4_GATE_OUTPUT;
-        gate_outputs[4] = SEQ5_GATE_OUTPUT;
-        gate_outputs[5] = SEQ6_GATE_OUTPUT;
-
-        sequencer_step_inputs[0] = SEQUENCER_1_STEP_INPUT;
-        sequencer_step_inputs[1] = SEQUENCER_2_STEP_INPUT;
-        sequencer_step_inputs[2] = SEQUENCER_3_STEP_INPUT;
-        sequencer_step_inputs[3] = SEQUENCER_4_STEP_INPUT;
-        sequencer_step_inputs[4] = SEQUENCER_5_STEP_INPUT;
-        sequencer_step_inputs[5] = SEQUENCER_6_STEP_INPUT;
-
-        selected_voltage_sequencer = &voltage_sequencers[selected_sequencer_index];
-        selected_gate_sequencer = &gate_sequencers[selected_sequencer_index];
-
-		config(NUM_PARAMS, NUM_INPUTS, NUM_OUTPUTS, NUM_LIGHTS);
-        configParam(SEQUENCER_1_LENGTH_KNOB, 1, MAX_SEQUENCER_STEPS, MAX_SEQUENCER_STEPS, "SequenceLengthKnob");
-        configParam(SEQUENCER_2_LENGTH_KNOB, 1, MAX_SEQUENCER_STEPS, MAX_SEQUENCER_STEPS, "Sequencer2LengthKnob");
-        configParam(SEQUENCER_3_LENGTH_KNOB, 1, MAX_SEQUENCER_STEPS, MAX_SEQUENCER_STEPS, "Sequencer3LengthKnob");
-        configParam(SEQUENCER_4_LENGTH_KNOB, 1, MAX_SEQUENCER_STEPS, MAX_SEQUENCER_STEPS, "Sequencer4LengthKnob");
-        configParam(SEQUENCER_5_LENGTH_KNOB, 1, MAX_SEQUENCER_STEPS, MAX_SEQUENCER_STEPS, "Sequencer5LengthKnob");
-        configParam(SEQUENCER_6_LENGTH_KNOB, 1, MAX_SEQUENCER_STEPS, MAX_SEQUENCER_STEPS, "Sequencer6LengthKnob");
-
-        configParam(SEQUENCER_1_BUTTON, 0.f, 1.f, 0.f, "Sequence1Button");
-        configParam(SEQUENCER_2_BUTTON, 0.f, 1.f, 0.f, "Sequence2Button");
-        configParam(SEQUENCER_3_BUTTON, 0.f, 1.f, 0.f, "Sequence3Button");
-        configParam(SEQUENCER_4_BUTTON, 0.f, 1.f, 0.f, "Sequence4Button");
-        configParam(SEQUENCER_5_BUTTON, 0.f, 1.f, 0.f, "Sequence5Button");
-        configParam(SEQUENCER_6_BUTTON, 0.f, 1.f, 0.f, "Sequence6Button");
-	}
-
-    /*
-                                 ___                 _
-                                / / |               | |
-          ___  __ ___   _____  / /| | ___   __ _  __| |
-        / __|/ _` \ \ / / _ \ / / | |/ _ \ / _` |/ _` |
-        \__ \ (_| |\ V /  __// /  | | (_) | (_| | (_| |
-        |___/\__,_| \_/ \___/_/   |_|\___/ \__,_|\__,_|
-
-    */
-
-	json_t *dataToJson() override
-	{
-        json_t *json_root = json_object();
-
-		//
-		// Save patterns
-		//
-
-		json_t *sequences_json_array = json_array();
-
-		for(int sequencer_number=0; sequencer_number<NUMBER_OF_SEQUENCERS; sequencer_number++)
-		{
-			json_t *pattern_json_array = json_array();
-
-			for(int i=0; i<MAX_SEQUENCER_STEPS; i++)
-			{
-				json_array_append_new(pattern_json_array, json_integer(this->voltage_sequencers[sequencer_number].getValue(i)));
-			}
-
-            json_array_append_new(sequences_json_array, pattern_json_array);
-        }
-
-        json_object_set(json_root, "patterns", sequences_json_array);
-        json_decref(sequences_json_array);
-
-        //
-		// Save gates
-		//
-
-		json_t *gates_json_array = json_array();
-
-		for(int sequencer_number=0; sequencer_number<NUMBER_OF_SEQUENCERS; sequencer_number++)
-		{
-			json_t *pattern_json_array = json_array();
-
-			for(int i=0; i<MAX_SEQUENCER_STEPS; i++)
-			{
-				json_array_append_new(pattern_json_array, json_integer(this->gate_sequencers[sequencer_number].getValue(i)));
-			}
-
-            json_array_append_new(gates_json_array, pattern_json_array);
-        }
-
-        json_object_set(json_root, "gates", gates_json_array);
-        json_decref(gates_json_array);
-
-        //
-        // Save sequencer lengths
-        //
-        json_t *sequencer_lengths_json_array = json_array();
-        for(int sequencer_number=0; sequencer_number<NUMBER_OF_SEQUENCERS; sequencer_number++)
-        {
-            json_array_append_new(sequencer_lengths_json_array, json_integer(this->voltage_sequencers[sequencer_number].getLength()));
-        }
-        json_object_set(json_root, "lengths", sequencer_lengths_json_array);
-        json_decref(sequencer_lengths_json_array);
-
-
-		return json_root;
-	}
-
-	// Autoload settings
-	void dataFromJson(json_t *json_root) override
-	{
-		//
-		// Load patterns
-		//
-
-		json_t *pattern_arrays_data = json_object_get(json_root, "patterns");
-
-		if(pattern_arrays_data)
-		{
-			size_t pattern_number;
-			json_t *json_pattern_array;
-
-			json_array_foreach(pattern_arrays_data, pattern_number, json_pattern_array)
-			{
-				for(int i=0; i<MAX_SEQUENCER_STEPS; i++)
-				{
-					// this->sequences[pattern_number][i] = json_integer_value(json_array_get(json_pattern_array, i));
-                    this->voltage_sequencers[pattern_number].setValue(i, json_integer_value(json_array_get(json_pattern_array, i)));
-				}
-			}
-		}
-
-        //
-		// Load gates
-		//
-
-        json_t *gates_arrays_data = json_object_get(json_root, "gates");
-
-        if(gates_arrays_data)
-        {
-            size_t pattern_number;
-            json_t *json_pattern_array;
-
-            json_array_foreach(gates_arrays_data, pattern_number, json_pattern_array)
-            {
-                for(int i=0; i<MAX_SEQUENCER_STEPS; i++)
-                {
-                    // this->gates[pattern_number][i] = json_integer_value(json_array_get(json_pattern_array, i));
-                    this->gate_sequencers[pattern_number].setValue(i, json_integer_value(json_array_get(json_pattern_array, i)));
-                }
-            }
-        }
-
-        //
-        // Load lengths
-        //
-        json_t *lengths_json_array = json_object_get(json_root, "lengths");
-
-        if(lengths_json_array)
-        {
-            size_t sequencer_number;
-            json_t *length_json;
-
-            json_array_foreach(lengths_json_array, sequencer_number, length_json)
-            {
-                this->voltage_sequencers[sequencer_number].setLength(json_integer_value(length_json));
-                this->gate_sequencers[sequencer_number].setLength(json_integer_value(length_json));
-            }
-        }
-	}
-
-
-    /*
-
-    ______
-    | ___ \
-    | |_/ / __ ___   ___ ___  ___ ___
-    |  __/ '__/ _ \ / __/ _ \/ __/ __|
-    | |  | | | (_) | (_|  __/\__ \__ \
-    \_|  |_|  \___/ \___\___||___/___/
-
-
-    */
-
-	void process(const ProcessArgs &args) override
-	{
-        bool trigger_output_pulse = false;
-        this->sample_rate = args.sampleRate;
-
-        selected_voltage_sequencer = &voltage_sequencers[selected_sequencer_index];
-        selected_gate_sequencer = &gate_sequencers[selected_sequencer_index];
-
-        sequencer_1_button_is_triggered = sequencer_1_button_trigger.process(params[SEQUENCER_1_BUTTON].getValue());
-        sequencer_2_button_is_triggered = sequencer_2_button_trigger.process(params[SEQUENCER_2_BUTTON].getValue());
-        sequencer_3_button_is_triggered = sequencer_3_button_trigger.process(params[SEQUENCER_3_BUTTON].getValue());
-        sequencer_4_button_is_triggered = sequencer_4_button_trigger.process(params[SEQUENCER_4_BUTTON].getValue());
-        sequencer_5_button_is_triggered = sequencer_5_button_trigger.process(params[SEQUENCER_5_BUTTON].getValue());
-        sequencer_6_button_is_triggered = sequencer_6_button_trigger.process(params[SEQUENCER_6_BUTTON].getValue());
-
-		if(sequencer_1_button_is_triggered) selected_sequencer_index = 0;
-        if(sequencer_2_button_is_triggered) selected_sequencer_index = 1;
-        if(sequencer_3_button_is_triggered) selected_sequencer_index = 2;
-        if(sequencer_4_button_is_triggered) selected_sequencer_index = 3;
-        if(sequencer_5_button_is_triggered) selected_sequencer_index = 4;
-        if(sequencer_6_button_is_triggered) selected_sequencer_index = 5;
-
-        voltage_sequencers[0].setLength(clamp((int) params[SEQUENCER_1_LENGTH_KNOB].getValue(), 1, 32));
-        voltage_sequencers[1].setLength(clamp((int) params[SEQUENCER_2_LENGTH_KNOB].getValue(), 1, 32));
-        voltage_sequencers[2].setLength(clamp((int) params[SEQUENCER_3_LENGTH_KNOB].getValue(), 1, 32));
-        voltage_sequencers[3].setLength(clamp((int) params[SEQUENCER_4_LENGTH_KNOB].getValue(), 1, 32));
-        voltage_sequencers[4].setLength(clamp((int) params[SEQUENCER_5_LENGTH_KNOB].getValue(), 1, 32));
-        voltage_sequencers[5].setLength(clamp((int) params[SEQUENCER_6_LENGTH_KNOB].getValue(), 1, 32));
-
-        gate_sequencers[0].setLength(clamp((int) params[SEQUENCER_1_LENGTH_KNOB].getValue(), 1, 32));
-        gate_sequencers[1].setLength(clamp((int) params[SEQUENCER_2_LENGTH_KNOB].getValue(), 1, 32));
-        gate_sequencers[2].setLength(clamp((int) params[SEQUENCER_3_LENGTH_KNOB].getValue(), 1, 32));
-        gate_sequencers[3].setLength(clamp((int) params[SEQUENCER_4_LENGTH_KNOB].getValue(), 1, 32));
-        gate_sequencers[4].setLength(clamp((int) params[SEQUENCER_5_LENGTH_KNOB].getValue(), 1, 32));
-        gate_sequencers[5].setLength(clamp((int) params[SEQUENCER_6_LENGTH_KNOB].getValue(), 1, 32));
-
-        /*
-        if(previously_selected_sequencer_index != selected_sequencer_index)
-        {
-            selected_voltage_sequencer = &voltage_sequencers[selected_sequencer_index];
-            selected_gate_sequencer = &gate_sequencers[selected_sequencer_index];
-
-            previously_selected_sequencer_index = selected_sequencer_index;
-        }
-        else
-        {
-            voltage_sequencers[0].setLength(clamp((int) params[SEQUENCER_1_LENGTH_KNOB].getValue(), 1, 32));
-            voltage_sequencers[1].setLength(clamp((int) params[SEQUENCER_2_LENGTH_KNOB].getValue(), 1, 32));
-            voltage_sequencers[2].setLength(clamp((int) params[SEQUENCER_3_LENGTH_KNOB].getValue(), 1, 32));
-            voltage_sequencers[3].setLength(clamp((int) params[SEQUENCER_4_LENGTH_KNOB].getValue(), 1, 32));
-            voltage_sequencers[4].setLength(clamp((int) params[SEQUENCER_5_LENGTH_KNOB].getValue(), 1, 32));
-            voltage_sequencers[5].setLength(clamp((int) params[SEQUENCER_6_LENGTH_KNOB].getValue(), 1, 32));
-
-            gate_sequencers[0].setLength(clamp((int) params[SEQUENCER_1_LENGTH_KNOB].getValue(), 1, 32));
-            gate_sequencers[1].setLength(clamp((int) params[SEQUENCER_2_LENGTH_KNOB].getValue(), 1, 32));
-            gate_sequencers[2].setLength(clamp((int) params[SEQUENCER_3_LENGTH_KNOB].getValue(), 1, 32));
-            gate_sequencers[3].setLength(clamp((int) params[SEQUENCER_4_LENGTH_KNOB].getValue(), 1, 32));
-            gate_sequencers[4].setLength(clamp((int) params[SEQUENCER_5_LENGTH_KNOB].getValue(), 1, 32));
-            gate_sequencers[5].setLength(clamp((int) params[SEQUENCER_6_LENGTH_KNOB].getValue(), 1, 32));
-        }
-        */
-
-        // On incoming RESET, reset the sequencers
-        if(resetTrigger.process(rescale(inputs[RESET_INPUT].getVoltage(), 0.0f, 10.0f, 0.f, 1.f)))
-        {
-            // Set up a (reverse) counter so that the clock input will ignore
-            // incoming clock pulses for 1 millisecond after a reset input. This
-            // is to comply with VCV Rack's standards.  See section "Timing" at
-            // https://vcvrack.com/manual/VoltageStandards
-
-            clock_ignore_on_reset = (long) (args.sampleRate / 100);
-
-            stepTrigger.reset();
-
-            for(unsigned int i=0; i < NUMBER_OF_SEQUENCERS; i++)
-            {
-                sequencer_step_triggers[i].reset();
-                voltage_sequencers[i].reset();
-                gate_sequencers[i].reset();
-            }
-        }
-        else if(clock_ignore_on_reset == 0)
-        {
-            // Step ALL of the sequencers
-            bool global_step_trigger = stepTrigger.process(rescale(inputs[STEP_INPUT].getVoltage(), 0.0f, 10.0f, 0.f, 1.f));
-            bool step;
-
-            for(unsigned int i=0; i < NUMBER_OF_SEQUENCERS; i++)
-            {
-                step = false;
-
-                if(inputs[sequencer_step_inputs[i]].isConnected() == false)
-                {
-                    if(global_step_trigger) step = true;
-                }
-                else if (sequencer_step_triggers[i].process(rescale(inputs[sequencer_step_inputs[i]].getVoltage(), 0.0f, 10.0f, 0.f, 1.f)))
-                {
-                    step = true;
-                }
-
-                if(step)
-                {
-                    voltage_sequencers[i].step();
-                    gate_sequencers[i].step();
-                    if(gate_sequencers[i].getValue()) gateOutputPulseGenerators[i].trigger(0.01f);
-                }
-            }
-        }
-
-        // output values
-        for(unsigned int i=0; i < NUMBER_OF_SEQUENCERS; i++)
-        {
-            outputs[voltage_outputs[i]].setVoltage((voltage_sequencers[i].getValue() / 214.0) * 10.0);
-        }
-
-        // process trigger outputs
-        for(unsigned int i=0; i < NUMBER_OF_SEQUENCERS; i++)
-        {
-            trigger_output_pulse = gateOutputPulseGenerators[i].process(1.0 / args.sampleRate);
-		    outputs[gate_outputs[i]].setVoltage((trigger_output_pulse ? 10.0f : 0.0f));
-        }
-
-        if (clock_ignore_on_reset > 0) clock_ignore_on_reset--;
-        if (tooltip_timer > 0) tooltip_timer--;
-
-        lights[SEQUENCER_1_LIGHT].setBrightness(selected_sequencer_index == 0);
-        lights[SEQUENCER_2_LIGHT].setBrightness(selected_sequencer_index == 1);
-        lights[SEQUENCER_3_LIGHT].setBrightness(selected_sequencer_index == 2);
-        lights[SEQUENCER_4_LIGHT].setBrightness(selected_sequencer_index == 3);
-        lights[SEQUENCER_5_LIGHT].setBrightness(selected_sequencer_index == 4);
-        lights[SEQUENCER_6_LIGHT].setBrightness(selected_sequencer_index == 5);
-	}
-
-};
-
-/*
-
- _    _ _     _            _
-| |  | (_)   | |          | |
-| |  | |_  __| | __ _  ___| |_ ___
-| |/\| | |/ _` |/ _` |/ _ \ __/ __|
-\  /\  / | (_| | (_| |  __/ |_\__ \
-\/  \/|_|\__,_|\__, |\___|\__|___/
-                __/ |
-               |___/
-*/
-
-struct DigitalSequencerDisplay : TransparentWidget
-{
-    DigitalSequencer *module;
-	Vec drag_position;
-    float bar_width = (DRAW_AREA_WIDTH / MAX_SEQUENCER_STEPS) - BAR_HORIZONTAL_PADDING;
-
-	void onDragStart(const event::DragStart &e) override
-    {
-		TransparentWidget::onDragStart(e);
-	}
-
-	void onDragEnd(const event::DragEnd &e) override
-    {
-		TransparentWidget::onDragEnd(e);
-	}
-
-    void step() override {
-		TransparentWidget::step();
-	}
-
-    void onEnter(const event::Enter &e) override
-    {
-		TransparentWidget::onEnter(e);
-	}
-
-	void onLeave(const event::Leave &e) override
-    {
-		TransparentWidget::onLeave(e);
-	}
-
-    bool keypress(const event::HoverKey &e, int keycode)
-    {
-        if (e.key == keycode)
-        {
-            e.consume(this);
-            if(e.action == GLFW_PRESS) return(true);
-        }
-        return(false);
-    }
-
-    bool keypressRight(const event::HoverKey &e)
-    {
-        return(keypress(e, GLFW_KEY_RIGHT));
-    }
-
-    bool keypressLeft(const event::HoverKey &e)
-    {
-        return(keypress(e, GLFW_KEY_LEFT));
-    }
-
-    bool keypressUp(const event::HoverKey &e)
-    {
-        return(keypress(e, GLFW_KEY_UP));
-    }
-
-    bool keypressDown(const event::HoverKey &e)
-    {
-        return(keypress(e, GLFW_KEY_DOWN));
-    }
-
-    void drawVerticalGuildes(NVGcontext *vg, float height)
-    {
-        for(unsigned int i=1; i < 8; i++)
-        {
-            nvgBeginPath(vg);
-            int x = (i * 4 * bar_width) + (i * 4 * BAR_HORIZONTAL_PADDING);
-            nvgRect(vg, x, 0, 1, height);
-            nvgFillColor(vg, nvgRGBA(240, 240, 255, 40));
-            nvgFill(vg);
-        }
-    }
-
-    void drawBlueOverlay(NVGcontext *vg, float width, float height)
-    {
-        nvgBeginPath(vg);
-        nvgRect(vg, 0, 0, width, height);
-        nvgFillColor(vg, nvgRGBA(0, 100, 255, 28));
-        nvgFill(vg);
-    }
-
-    void drawBar(NVGcontext *vg, float position, float height, float container_height, NVGcolor color)
-    {
-        nvgBeginPath(vg);
-        nvgRect(vg, (position * bar_width) + (position * BAR_HORIZONTAL_PADDING), container_height - height, bar_width, height);
-        nvgFillColor(vg, color);
-        nvgFill(vg);
-    }
-};
-
-struct DigitalSequencerPatternDisplay : DigitalSequencerDisplay
-{
-    bool draw_tooltip = false;
-    float draw_tooltip_index = -1.0;
-    float draw_tooltip_y = -1.0;
-    float tooltip_value = 0.0;
-
-	DigitalSequencerPatternDisplay()
-	{
-		// The bounding box needs to be a little deeper than the visual
-		// controls to allow mouse drags to indicate '0' (off) column heights,
-		// which is why 16 is being added to the draw height to define the
-		// bounding box.
-		box.size = Vec(DRAW_AREA_WIDTH, DRAW_AREA_HEIGHT + 16);
-	}
-
-	void draw(const DrawArgs &args) override
-	{
-		const auto vg = args.vg;
-        int value;
-        NVGcolor bar_color;
-
-        // Save the drawing context to restore later
-		nvgSave(vg);
-
-		if(module)
-		{
-			//
-			// Display the pattern
-			//
-			for(unsigned int i=0; i < MAX_SEQUENCER_STEPS; i++)
-			{
-				value = module->selected_voltage_sequencer->getValue(i);
-
-                // Draw grey background bar
-                if(i < module->selected_voltage_sequencer->getLength()) {
-                    bar_color = nvgRGBA(60, 60, 64, 255);
-                }
-                else {
-                    bar_color = nvgRGBA(45, 45, 45, 255);
-                }
-
-                drawBar(vg, i, BAR_HEIGHT, DRAW_AREA_HEIGHT, bar_color);
-
-				if(i == module->selected_voltage_sequencer->getPlaybackPosition())
-				{
-					bar_color = nvgRGBA(255, 255, 255, 250);
-				}
-				else if(i < module->selected_voltage_sequencer->getLength())
-				{
-					bar_color = nvgRGBA(255, 255, 255, 150);
-				}
-                else
-                {
-                    bar_color = nvgRGBA(255, 255, 255, 10);
-                }
-
-                // Draw bars for the sequence values
-				if(value > 0) drawBar(vg, i, value, DRAW_AREA_HEIGHT, bar_color);
-
-                // Highlight the sequence playback column
-				if(i == module->selected_voltage_sequencer->getPlaybackPosition())
-				{
-                    drawBar(vg, i, DRAW_AREA_HEIGHT, DRAW_AREA_HEIGHT, nvgRGBA(255, 255, 255, 20));
-				}
-			}
-
-		}
-        else // Draw a demo sequence so that the sequencer looks nice in the library selector
-        {
-            float demo_sequence[32] = {100.0,100.0,93.0,80.0,67.0,55.0,47.0,44.0,43.0,44.0,50.0,69.0,117.0,137.0,166,170,170,164,148,120,105,77,65,41,28,23,22,22,28,48,69,94};
-
-            for(unsigned int i=0; i < MAX_SEQUENCER_STEPS; i++)
-			{
-                // Draw blue background bars
-                drawBar(vg, i, BAR_HEIGHT, DRAW_AREA_HEIGHT, nvgRGBA(60, 60, 64, 255));
-
-                // Draw bar for value at i
-                drawBar(vg, i, demo_sequence[i], DRAW_AREA_HEIGHT, nvgRGBA(255, 255, 255, 150));
-
-                // Highlight active step
-				if(i == 5) drawBar(vg, i, DRAW_AREA_HEIGHT, DRAW_AREA_HEIGHT, nvgRGBA(255, 255, 255, 20));
-            }
-        }
-
-        drawVerticalGuildes(vg, DRAW_AREA_HEIGHT);
-        drawBlueOverlay(vg, DRAW_AREA_WIDTH, DRAW_AREA_HEIGHT);
-
-        if(module)
-        {
-            if(module->tooltip_timer > 0) draw_tooltip = true;
-
-            if(draw_tooltip)
-            {
-                drawTooltip(vg);
-                draw_tooltip = false;
-            }
-        }
-
-		nvgRestore(vg);
-	}
-
-    void drawTooltip(NVGcontext *vg)
-    {
-        nvgSave(vg);
-
-        float x_offset = 3.0;
-        float y = std::max(60.0f, draw_tooltip_y);
-        float x = ((draw_tooltip_index * bar_width) + (draw_tooltip_index * BAR_HORIZONTAL_PADDING)) + bar_width + x_offset;
-
-        if(draw_tooltip_index > 26) x = x - bar_width - TOOLTIP_WIDTH - (x_offset * 2) - BAR_HORIZONTAL_PADDING;
-        y = DRAW_AREA_HEIGHT - y + 30;
-
-        // Draw box for containing text
-        nvgBeginPath(vg);
-        nvgRoundedRect(vg, x, y, TOOLTIP_WIDTH, TOOLTIP_HEIGHT, 2);
-        nvgFillColor(vg, nvgRGBA(20, 20, 20, 250));
-        nvgFill(vg);
-
-        // Set up font style
-        nvgFontSize(vg, 13);
-		nvgFillColor(vg, nvgRGBA(255, 255, 255, 0xff));
-		nvgTextAlign(vg, NVG_ALIGN_CENTER);
-		nvgTextLetterSpacing(vg, -1);
-
-        // Display text
-        std::string display_string = std::to_string(tooltip_value);
-        display_string = display_string.substr(0,4);
-        nvgText(vg, x + 16.5, y + 14, display_string.c_str(), NULL);
-
-        nvgRestore(vg);
-    }
-
-    //
-    // void editBar(Vec mouse_position)
-    //
-    // Called when the user clicks to edit one of the sequencer values.  Sets
-    // the sequencer value that the user has selected, then sets some variables
-    // for drawing the tooltip in this struct's draw(..) method.
-    //
-    void editBar(Vec mouse_position)
-	{
-        float bar_width = (DRAW_AREA_WIDTH / MAX_SEQUENCER_STEPS) - BAR_HORIZONTAL_PADDING;
-		int clicked_bar_x_index = mouse_position.x / (bar_width + BAR_HORIZONTAL_PADDING);
-		int clicked_y = DRAW_AREA_HEIGHT - mouse_position.y;
-
-		clicked_bar_x_index = clamp(clicked_bar_x_index, 0, MAX_SEQUENCER_STEPS - 1);
-        clicked_y = clamp(clicked_y, 0, DRAW_AREA_HEIGHT);
-
-        module->selected_voltage_sequencer->setValue(clicked_bar_x_index, clicked_y);
-
-        // Tooltip drawing is done in the draw method
-        draw_tooltip = true;
-        draw_tooltip_index = clicked_bar_x_index;
-        draw_tooltip_y = clicked_y;
-        tooltip_value = roundf((clicked_y / DRAW_AREA_HEIGHT) * 1000) / 100;
-	}
-
-    void onButton(const event::Button &e) override
-    {
-        e.consume(this);
-
-		if(e.button == GLFW_MOUSE_BUTTON_LEFT && e.action == GLFW_PRESS)
-		{
-			drag_position = e.pos;
-			this->editBar(e.pos);
-		}
-	}
-
-	void onDragMove(const event::DragMove &e) override
-    {
-		TransparentWidget::onDragMove(e);
-        float zoom = std::pow(2.f, settings::zoom);
-		drag_position = drag_position.plus(e.mouseDelta.div(zoom));
-		editBar(drag_position);
-	}
-
-    void onHoverKey(const event::HoverKey &e) override
-    {
-        if(keypressRight(e))
-        {
-            module->selected_voltage_sequencer->shiftRight();
-            if((e.mods & RACK_MOD_MASK) == GLFW_MOD_SHIFT) module->selected_gate_sequencer->shiftRight();
-        }
-
-        if(keypressLeft(e))
-        {
-            module->selected_voltage_sequencer->shiftLeft();
-            if((e.mods & RACK_MOD_MASK) == GLFW_MOD_SHIFT) module->selected_gate_sequencer->shiftLeft();
-        }
-
-        if(keypressUp(e))
-        {
-            int bar_x_index = e.pos.x / (bar_width + BAR_HORIZONTAL_PADDING);
-            float value = module->selected_voltage_sequencer->getValue(bar_x_index);
-
-            // (.01 * (214 / 10)), where 214 is the bar height and 10 is the max voltage
-            value = value + (.01 * (214.0 / 10.0));
-            value = clamp(value, 0.0, DRAW_AREA_HEIGHT);
-
-            module->selected_voltage_sequencer->setValue(bar_x_index, value);
-
-            module->tooltip_timer = module->sample_rate * 2; // show tooltip for 2 seconds
-            tooltip_value = roundf((value / DRAW_AREA_HEIGHT) * 1000) / 100;
-            draw_tooltip_index = bar_x_index;
-            draw_tooltip_y = value;
-        }
-
-        if(keypressDown(e))
-        {
-            int bar_x_index = e.pos.x / (bar_width + BAR_HORIZONTAL_PADDING);
-            float value = module->selected_voltage_sequencer->getValue(bar_x_index);
-
-            // (.01 * (214 / 10)), where 214 is the bar height and 10 is the max voltage
-            value = value - (.01 * (214.0 / 10.0));
-            value = clamp(value, 0.0, DRAW_AREA_HEIGHT);
-
-            module->selected_voltage_sequencer->setValue(bar_x_index, value);
-
-            module->tooltip_timer = module->sample_rate * 2; // show tooltip for 2 seconds
-            tooltip_value = roundf((value / DRAW_AREA_HEIGHT) * 1000) / 100;
-            draw_tooltip_index = bar_x_index;
-            draw_tooltip_y = value;
-        }
-    }
-};
-
-struct DigitalSequencerGatesDisplay : DigitalSequencerDisplay
-{
-    bool mouse_lock = false;
-    float bar_width = (DRAW_AREA_WIDTH / MAX_SEQUENCER_STEPS) - BAR_HORIZONTAL_PADDING;
-    int old_drag_bar_x = -1;
-    bool trigger_edit_value = false;
-
-	DigitalSequencerGatesDisplay()
-	{
-		box.size = Vec(GATES_DRAW_AREA_WIDTH, GATES_DRAW_AREA_HEIGHT);
-	}
-
-	void draw(const DrawArgs &args) override
-	{
-        /*
-		const auto vg = args.vg;
-        int value;
-        float value_height;
-        NVGcolor bar_color;
-
-		nvgSave(vg);
-
-		if(module)
-		{
-			for(unsigned int i=0; i < MAX_SEQUENCER_STEPS; i++)
-			{
-				value = module->selected_gate_sequencer->getValue(i);
-
-                // Draw grey background bar
-                if(i < module->selected_gate_sequencer->getLength()) {
-                    bar_color = nvgRGBA(60, 60, 64, 255);
-                }
-                else {
-                    bar_color = nvgRGBA(45, 45, 45, 255);
-                }
-                drawBar(vg, i, GATE_BAR_HEIGHT, GATES_DRAW_AREA_HEIGHT, bar_color);
-
-                unsigned int playback_position = module->selected_gate_sequencer->getPlaybackPosition();
-
-                if(i == playback_position)
-                {
-					bar_color = nvgRGBA(255, 255, 255, 250);
-				}
-				else if(i < module->selected_gate_sequencer->getLength())
-				{
-					bar_color = nvgRGBA(255, 255, 255, 150);
-				}
-                else // dim bars past playback position
-                {
-                    bar_color = nvgRGBA(255, 255, 255, 15);
-                }
-
-				value_height = (GATE_BAR_HEIGHT * value);
-				if(value_height > 0) drawBar(vg, i, value_height, GATES_DRAW_AREA_HEIGHT, bar_color);
-
-                // highlight active column
-				if(i == playback_position)
-				{
-                    drawBar(vg, i, GATE_BAR_HEIGHT, GATES_DRAW_AREA_HEIGHT, nvgRGBA(255, 255, 255, 20));
-				}
-            }
-		}
-        else // draw demo data for the module explorer
-        {
-            int demo_sequence[32] = {1,0,0,0,1,1,0,0,1,0,0,0,0,0,0,0,0,1,1,0,0,0,0,0,1,0,1,1,0,0,0,0};
-
-            for(unsigned int i=0; i < MAX_SEQUENCER_STEPS; i++)
-			{
-				value = demo_sequence[i];
-
-                // Draw background grey bar
-                drawBar(vg, i, GATE_BAR_HEIGHT, GATES_DRAW_AREA_HEIGHT, nvgRGBA(60, 60, 64, 255));
-
-                // Draw value bar
-                if (value > 0) drawBar(vg, i, (GATE_BAR_HEIGHT * value), GATES_DRAW_AREA_HEIGHT, nvgRGBA(255, 255, 255, 150));
-
-                // highlight active column
-				if(i == 5) drawBar(vg, i, GATE_BAR_HEIGHT, GATES_DRAW_AREA_HEIGHT, nvgRGBA(255, 255, 255, 20));
-			}
-        }
-
-        drawVerticalGuildes(vg, GATES_DRAW_AREA_HEIGHT);
-        drawBlueOverlay(vg, GATES_DRAW_AREA_WIDTH, GATES_DRAW_AREA_HEIGHT);
-
-		nvgRestore(vg);
-<<<<<<< HEAD
-        */
-=======
-
->>>>>>> fecdb391
-	}
-
-	void onButton(const event::Button &e) override
-    {
-        e.consume(this);
-
-		if(e.button == GLFW_MOUSE_BUTTON_LEFT && e.action == GLFW_PRESS)
-		{
-            if(this->mouse_lock == false)
-            {
-                this->mouse_lock = true;
-
-                int index = getIndexFromX(e.pos.x);
-
-                // Store the value that's being set for later in case the user
-                // drags to set ("paints") additional triggers
-                this->trigger_edit_value = ! module->selected_gate_sequencer->getValue(index);
-
-                // Set the trigger value in the sequencer
-                module->selected_gate_sequencer->setValue(index, this->trigger_edit_value);
-
-                // Store the initial drag position
-                drag_position = e.pos;
-            }
-		}
-        else if(e.button == GLFW_MOUSE_BUTTON_LEFT && e.action == GLFW_RELEASE)
-		{
-            this->mouse_lock = false;
-		}
-	}
-
-    void onDragMove(const event::DragMove &e) override
-    {
-		TransparentWidget::onDragMove(e);
-
-        float zoom = std::pow(2.f, settings::zoom);
-		drag_position = drag_position.plus(e.mouseDelta.div(zoom));
-
-        int drag_bar_x_index = getIndexFromX(drag_position.x);
-
-        if(drag_bar_x_index != old_drag_bar_x)
-        {
-            // setTrigger(drag_bar_x_index, trigger_edit_value);
-            module->selected_gate_sequencer->setValue(drag_bar_x_index, trigger_edit_value);
-            old_drag_bar_x = drag_bar_x_index;
-        }
-	}
-
-    /*
-	void editBar(Vec mouse_position)
-	{
-		int clicked_bar_x_index = clamp(mouse_position.x / (barWidth() + BAR_HORIZONTAL_PADDING), 0, MAX_SEQUENCER_STEPS - 1);
-
-        module->selected_gate_sequencer->setValue(clicked_bar_x_index, ! module->selected_gate_sequencer->getValue(clicked_bar_x_index));
-	}
-    */
-
-    void onHoverKey(const event::HoverKey &e) override
-    {
-        if(keypressRight(e))
-        {
-            module->selected_gate_sequencer->shiftRight();
-            if((e.mods & RACK_MOD_MASK) == GLFW_MOD_SHIFT) module->selected_voltage_sequencer->shiftRight();
-        }
-
-        if(keypressLeft(e))
-        {
-            module->selected_gate_sequencer->shiftLeft();
-            if((e.mods & RACK_MOD_MASK) == GLFW_MOD_SHIFT) module->selected_voltage_sequencer->shiftLeft();
-        }
-    }
-
-    int getIndexFromX(float x)
-    {
-        return(x / (barWidth() + BAR_HORIZONTAL_PADDING));
-    }
-
-    float barWidth()
-    {
-        return((DRAW_AREA_WIDTH / MAX_SEQUENCER_STEPS) - BAR_HORIZONTAL_PADDING);
-    }
-};
-
-struct DigitalSequencerWidget : ModuleWidget
-{
-    DigitalSequencer* module;
-
-	DigitalSequencerWidget(DigitalSequencer* module)
-	{
-        this->module = module;
-		setModule(module);
-		setPanel(APP->window->loadSvg(asset::plugin(pluginInstance, "res/digital_sequencer_front_panel.svg")));
-
-		// Cosmetic rack screws
-		addChild(createWidget<ScrewSilver>(Vec(15, 0)));
-		addChild(createWidget<ScrewSilver>(Vec(15, 365)));
-		addChild(createWidget<ScrewSilver>(mm2px(Vec(171.5, 0))));
-
-        // Main voltage sequencer display
-		DigitalSequencerPatternDisplay *pattern_display = new DigitalSequencerPatternDisplay();
-		pattern_display->box.pos = mm2px(Vec(DRAW_AREA_POSITION_X, DRAW_AREA_POSITION_Y));
-		pattern_display->module = module;
-		addChild(pattern_display);
-
-        DigitalSequencerGatesDisplay *gates_display = new DigitalSequencerGatesDisplay();
-		gates_display->box.pos = mm2px(Vec(GATES_DRAW_AREA_POSITION_X, GATES_DRAW_AREA_POSITION_Y));
-		gates_display->module = module;
-		addChild(gates_display);
-
-        float button_spacing = 9.6; // 9.1
-        float button_group_x = 48.0;
-        float button_group_y = 103.0;
-        // Sequence 1 button
-        addParam(createParamCentered<LEDButton>(mm2px(Vec(button_group_x, button_group_y)), module, DigitalSequencer::SEQUENCER_1_BUTTON));
-		addChild(createLightCentered<MediumLight<GreenLight>>(mm2px(Vec(button_group_x, button_group_y)), module, DigitalSequencer::SEQUENCER_1_LIGHT));
-        // Sequence 2 button
-        addParam(createParamCentered<LEDButton>(mm2px(Vec(button_group_x + (button_spacing * 1.0), button_group_y)), module, DigitalSequencer::SEQUENCER_2_BUTTON));
-		addChild(createLightCentered<MediumLight<GreenLight>>(mm2px(Vec(button_group_x + (button_spacing * 1.0), button_group_y)), module, DigitalSequencer::SEQUENCER_2_LIGHT));
-        // Sequence 3 button
-        addParam(createParamCentered<LEDButton>(mm2px(Vec(button_group_x + (button_spacing * 2.0), button_group_y)), module, DigitalSequencer::SEQUENCER_3_BUTTON));
-		addChild(createLightCentered<MediumLight<GreenLight>>(mm2px(Vec(button_group_x + (button_spacing * 2.0), button_group_y)), module, DigitalSequencer::SEQUENCER_3_LIGHT));
-        // Sequence 4 button
-        addParam(createParamCentered<LEDButton>(mm2px(Vec(button_group_x + (button_spacing * 3.0), button_group_y)), module, DigitalSequencer::SEQUENCER_4_BUTTON));
-		addChild(createLightCentered<MediumLight<GreenLight>>(mm2px(Vec(button_group_x + (button_spacing * 3.0), button_group_y)), module, DigitalSequencer::SEQUENCER_4_LIGHT));
-        // Sequence 5 button
-        addParam(createParamCentered<LEDButton>(mm2px(Vec(button_group_x + (button_spacing * 4.0), button_group_y)), module, DigitalSequencer::SEQUENCER_5_BUTTON));
-		addChild(createLightCentered<MediumLight<GreenLight>>(mm2px(Vec(button_group_x + (button_spacing * 4.0), button_group_y)), module, DigitalSequencer::SEQUENCER_5_LIGHT));
-        // Sequence 6 button
-        addParam(createParamCentered<LEDButton>(mm2px(Vec(button_group_x + (button_spacing * 5.0), button_group_y)), module, DigitalSequencer::SEQUENCER_6_BUTTON));
-		addChild(createLightCentered<MediumLight<GreenLight>>(mm2px(Vec(button_group_x + (button_spacing * 5.0), button_group_y)), module, DigitalSequencer::SEQUENCER_6_LIGHT));
-
-        addParam(createParamCentered<Trimpot>(mm2px(Vec(button_group_x, button_group_y + 8.6)), module, DigitalSequencer::SEQUENCER_1_LENGTH_KNOB));
-        addParam(createParamCentered<Trimpot>(mm2px(Vec(button_group_x + (button_spacing * 1.0), button_group_y + 8.6)), module, DigitalSequencer::SEQUENCER_2_LENGTH_KNOB));
-        addParam(createParamCentered<Trimpot>(mm2px(Vec(button_group_x + (button_spacing * 2.0), button_group_y + 8.6)), module, DigitalSequencer::SEQUENCER_3_LENGTH_KNOB));
-        addParam(createParamCentered<Trimpot>(mm2px(Vec(button_group_x + (button_spacing * 3.0), button_group_y + 8.6)), module, DigitalSequencer::SEQUENCER_4_LENGTH_KNOB));
-        addParam(createParamCentered<Trimpot>(mm2px(Vec(button_group_x + (button_spacing * 4.0), button_group_y + 8.6)), module, DigitalSequencer::SEQUENCER_5_LENGTH_KNOB));
-        addParam(createParamCentered<Trimpot>(mm2px(Vec(button_group_x + (button_spacing * 5.0), button_group_y + 8.6)), module, DigitalSequencer::SEQUENCER_6_LENGTH_KNOB));
-
-        // 6 step inputs
-        addInput(createInputCentered<PJ301MPort>(mm2px(Vec(button_group_x, button_group_y + 18.0)), module, DigitalSequencer::SEQUENCER_1_STEP_INPUT));
-        addInput(createInputCentered<PJ301MPort>(mm2px(Vec(button_group_x + (button_spacing * 1.0), button_group_y + 18.0)), module, DigitalSequencer::SEQUENCER_2_STEP_INPUT));
-        addInput(createInputCentered<PJ301MPort>(mm2px(Vec(button_group_x + (button_spacing * 2.0), button_group_y + 18.0)), module, DigitalSequencer::SEQUENCER_3_STEP_INPUT));
-        addInput(createInputCentered<PJ301MPort>(mm2px(Vec(button_group_x + (button_spacing * 3.0), button_group_y + 18.0)), module, DigitalSequencer::SEQUENCER_4_STEP_INPUT));
-        addInput(createInputCentered<PJ301MPort>(mm2px(Vec(button_group_x + (button_spacing * 4.0), button_group_y + 18.0)), module, DigitalSequencer::SEQUENCER_5_STEP_INPUT));
-        addInput(createInputCentered<PJ301MPort>(mm2px(Vec(button_group_x + (button_spacing * 5.0), button_group_y + 18.0)), module, DigitalSequencer::SEQUENCER_6_STEP_INPUT));
-
-        // Step
-		addInput(createInputCentered<PJ301MPort>(mm2px(Vec(10, 114.893)), module, DigitalSequencer::STEP_INPUT));
-
-        // Reset
-        addInput(createInputCentered<PJ301MPort>(mm2px(Vec(10 + 14.544, 114.893)), module, DigitalSequencer::RESET_INPUT));
-
-
-
-        // 6 sequencer outputs
-        addOutput(createOutputCentered<PJ301MPort>(mm2px(Vec(118, 108.224)), module, DigitalSequencer::SEQ1_CV_OUTPUT));
-        addOutput(createOutputCentered<PJ301MPort>(mm2px(Vec(129, 108.224)), module, DigitalSequencer::SEQ2_CV_OUTPUT));
-        addOutput(createOutputCentered<PJ301MPort>(mm2px(Vec(140, 108.224)), module, DigitalSequencer::SEQ3_CV_OUTPUT));
-        addOutput(createOutputCentered<PJ301MPort>(mm2px(Vec(151, 108.224)), module, DigitalSequencer::SEQ4_CV_OUTPUT));
-        addOutput(createOutputCentered<PJ301MPort>(mm2px(Vec(162, 108.224)), module, DigitalSequencer::SEQ5_CV_OUTPUT));
-        addOutput(createOutputCentered<PJ301MPort>(mm2px(Vec(173, 108.224)), module, DigitalSequencer::SEQ6_CV_OUTPUT));
-
-        addOutput(createOutputCentered<PJ301MPort>(mm2px(Vec(118, 119.309)), module, DigitalSequencer::SEQ1_GATE_OUTPUT));
-        addOutput(createOutputCentered<PJ301MPort>(mm2px(Vec(129, 119.309)), module, DigitalSequencer::SEQ2_GATE_OUTPUT));
-        addOutput(createOutputCentered<PJ301MPort>(mm2px(Vec(140, 119.309)), module, DigitalSequencer::SEQ3_GATE_OUTPUT));
-        addOutput(createOutputCentered<PJ301MPort>(mm2px(Vec(151, 119.309)), module, DigitalSequencer::SEQ4_GATE_OUTPUT));
-        addOutput(createOutputCentered<PJ301MPort>(mm2px(Vec(162, 119.309)), module, DigitalSequencer::SEQ5_GATE_OUTPUT));
-        addOutput(createOutputCentered<PJ301MPort>(mm2px(Vec(173, 119.309)), module, DigitalSequencer::SEQ6_GATE_OUTPUT));
-	}
-
-	void appendContextMenu(Menu *menu) override
-	{
-	}
-
-    void step() override {
-        ModuleWidget::step();
-    }
-
-};
-
-Model* modelDigitalSequencer = createModel<DigitalSequencer, DigitalSequencerWidget>("digitalsequencer");
+//
+// Voxglitch "DigitalSequencer" module for VCV Rack
+// by Bret Truchan
+//
+// Probably influenced by Nord Modular and Reaktor, but it's been too long for
+// me to remember.
+//
+// Special thanks to Artem Leonov for his testing and suggestions.
+// Special thanks to Marc Boulé for his help with reset trigger behavior.
+// Special thanks to the entire VCV Rack community for their support.
+//
+// TODO: Move font loading into global area
+
+#include "plugin.hpp"
+#include "osdialog.h"
+#include "settings.hpp"
+#include <fstream>
+#include <array>
+
+#define GAIN 5.0
+
+#define NUMBER_OF_SEQUENCERS 6
+#define MAX_SEQUENCER_STEPS 32
+
+// Constants for patterns
+#define DRAW_AREA_WIDTH 486.0
+#define DRAW_AREA_HEIGHT 214.0
+#define BAR_HEIGHT 214.0
+#define BAR_HORIZONTAL_PADDING .8
+#define DRAW_AREA_POSITION_X 9
+#define DRAW_AREA_POSITION_Y 9.5
+
+// Constants for gate sequencer
+#define GATES_DRAW_AREA_WIDTH 486.0
+#define GATES_DRAW_AREA_HEIGHT 16.0
+#define GATES_DRAW_AREA_POSITION_X 9
+#define GATES_DRAW_AREA_POSITION_Y 86
+#define GATE_BAR_HEIGHT 16.0
+
+#define TOOLTIP_WIDTH 33.0
+#define TOOLTIP_HEIGHT 20.0
+
+struct Sequencer
+{
+    unsigned int sequence_length = 16;
+    unsigned int sequence_playback_position = 0;
+
+    void step()
+    {
+        sequence_playback_position = (sequence_playback_position + 1) % sequence_length;
+    }
+
+    void reset()
+    {
+        sequence_playback_position = 0;
+    }
+
+    unsigned int getPlaybackPosition()
+    {
+        return(sequence_playback_position);
+    }
+
+    unsigned int getLength()
+    {
+        return(sequence_length);
+    }
+
+    void setLength(unsigned int sequence_length)
+    {
+        this->sequence_length = sequence_length;
+    }
+};
+
+struct VoltageSequencer : Sequencer
+{
+    std::array<float, MAX_SEQUENCER_STEPS> sequence;
+
+    // constructor
+    VoltageSequencer()
+    {
+        sequence.fill(0.0);
+    }
+
+    float getValue(int index)
+    {
+        return(sequence[index]);
+    }
+
+    float getValue()
+    {
+        return(sequence[getPlaybackPosition()]);
+    }
+
+    void setValue(int index, float value)
+    {
+        sequence[index] = value;
+    }
+
+    void shiftLeft()
+    {
+        float temp = sequence[0];
+        for(unsigned int i=0; i < this->sequence_length-1; i++)
+        {
+            sequence[i] = sequence[i+1];
+        }
+        sequence[this->sequence_length-1] = temp;
+    }
+
+    void shiftRight()
+    {
+        float temp = sequence[this->sequence_length - 1];
+
+        for(unsigned int i=this->sequence_length-1; i>0; i--)
+        {
+            sequence[i] = sequence[i-1];
+        }
+
+        sequence[0] = temp;
+    }
+};
+
+struct GateSequencer : Sequencer
+{
+    std::array<bool, MAX_SEQUENCER_STEPS> sequence;
+
+    // constructor
+    GateSequencer()
+    {
+        sequence.fill(0.0);
+    }
+
+    bool getValue(int index)
+    {
+        return(sequence[index]);
+    }
+
+    bool getValue()
+    {
+        return(sequence[sequence_playback_position]);
+    }
+
+    void setValue(int index, bool value)
+    {
+        sequence[index] = value;
+    }
+
+    void shiftLeft()
+    {
+        float temp = sequence[0];
+        for(unsigned int i=0; i < this->sequence_length-1; i++)
+        {
+            sequence[i] = sequence[i+1];
+        }
+        sequence[this->sequence_length-1] = temp;
+    }
+
+    void shiftRight()
+    {
+        float temp = sequence[this->sequence_length - 1];
+
+        for(unsigned int i=this->sequence_length-1; i>0; i--)
+        {
+            sequence[i] = sequence[i-1];
+        }
+
+        sequence[0] = temp;
+    }
+};
+
+struct DigitalSequencer : Module
+{
+	dsp::SchmittTrigger stepTrigger;
+    dsp::SchmittTrigger sequencer_step_triggers[NUMBER_OF_SEQUENCERS];
+    dsp::SchmittTrigger resetTrigger;
+
+	dsp::SchmittTrigger sequencer_1_button_trigger;
+    dsp::SchmittTrigger sequencer_2_button_trigger;
+    dsp::SchmittTrigger sequencer_3_button_trigger;
+    dsp::SchmittTrigger sequencer_4_button_trigger;
+    dsp::SchmittTrigger sequencer_5_button_trigger;
+    dsp::SchmittTrigger sequencer_6_button_trigger;
+
+    long clock_ignore_on_reset = 0;
+    unsigned int tooltip_timer = 0;
+
+    VoltageSequencer voltage_sequencers[NUMBER_OF_SEQUENCERS];
+    VoltageSequencer *selected_voltage_sequencer;
+
+    GateSequencer gate_sequencers[NUMBER_OF_SEQUENCERS];
+    GateSequencer *selected_gate_sequencer;
+
+    int selected_sequencer_index = 0;
+    // int previously_selected_sequencer_index = -1;
+    int voltage_outputs[NUMBER_OF_SEQUENCERS];
+    int gate_outputs[NUMBER_OF_SEQUENCERS];
+    int sequencer_step_inputs[NUMBER_OF_SEQUENCERS];
+
+    dsp::PulseGenerator gateOutputPulseGenerators[NUMBER_OF_SEQUENCERS];
+    float sample_rate;
+
+    bool sequencer_1_button_is_triggered;
+    bool sequencer_2_button_is_triggered;
+    bool sequencer_3_button_is_triggered;
+    bool sequencer_4_button_is_triggered;
+    bool sequencer_5_button_is_triggered;
+    bool sequencer_6_button_is_triggered;
+
+	enum ParamIds {
+        SEQUENCE_SELECTION_KNOB,
+        SEQUENCER_1_LENGTH_KNOB,
+        SEQUENCER_2_LENGTH_KNOB,
+        SEQUENCER_3_LENGTH_KNOB,
+        SEQUENCER_4_LENGTH_KNOB,
+        SEQUENCER_5_LENGTH_KNOB,
+        SEQUENCER_6_LENGTH_KNOB,
+
+        SEQUENCE_START_KNOB,
+        SEQUENCER_1_BUTTON,
+        SEQUENCER_2_BUTTON,
+        SEQUENCER_3_BUTTON,
+        SEQUENCER_4_BUTTON,
+        SEQUENCER_5_BUTTON,
+        SEQUENCER_6_BUTTON,
+		NUM_PARAMS
+	};
+	enum InputIds {
+		CLOCK_INPUT,
+        STEP_INPUT,
+        RESET_INPUT,
+        SEQUENCER_1_STEP_INPUT,
+        SEQUENCER_2_STEP_INPUT,
+        SEQUENCER_3_STEP_INPUT,
+        SEQUENCER_4_STEP_INPUT,
+        SEQUENCER_5_STEP_INPUT,
+        SEQUENCER_6_STEP_INPUT,
+		NUM_INPUTS
+	};
+	enum OutputIds {
+		CLOCK_OUTPUT,
+		END_OUTPUT,
+
+        SEQ1_CV_OUTPUT,
+        SEQ2_CV_OUTPUT,
+        SEQ3_CV_OUTPUT,
+        SEQ4_CV_OUTPUT,
+        SEQ5_CV_OUTPUT,
+        SEQ6_CV_OUTPUT,
+
+        SEQ1_GATE_OUTPUT,
+        SEQ2_GATE_OUTPUT,
+        SEQ3_GATE_OUTPUT,
+        SEQ4_GATE_OUTPUT,
+        SEQ5_GATE_OUTPUT,
+        SEQ6_GATE_OUTPUT,
+
+		NUM_OUTPUTS
+	};
+	enum LightIds {
+        SEQUENCER_1_LIGHT,
+        SEQUENCER_2_LIGHT,
+        SEQUENCER_3_LIGHT,
+        SEQUENCER_4_LIGHT,
+        SEQUENCER_5_LIGHT,
+        SEQUENCER_6_LIGHT,
+		NUM_LIGHTS
+	};
+
+	//
+	// Constructor
+	//
+	DigitalSequencer()
+	{
+        voltage_outputs[0] = SEQ1_CV_OUTPUT;
+        voltage_outputs[1] = SEQ2_CV_OUTPUT;
+        voltage_outputs[2] = SEQ3_CV_OUTPUT;
+        voltage_outputs[3] = SEQ4_CV_OUTPUT;
+        voltage_outputs[4] = SEQ5_CV_OUTPUT;
+        voltage_outputs[5] = SEQ6_CV_OUTPUT;
+
+        gate_outputs[0] = SEQ1_GATE_OUTPUT;
+        gate_outputs[1] = SEQ2_GATE_OUTPUT;
+        gate_outputs[2] = SEQ3_GATE_OUTPUT;
+        gate_outputs[3] = SEQ4_GATE_OUTPUT;
+        gate_outputs[4] = SEQ5_GATE_OUTPUT;
+        gate_outputs[5] = SEQ6_GATE_OUTPUT;
+
+        sequencer_step_inputs[0] = SEQUENCER_1_STEP_INPUT;
+        sequencer_step_inputs[1] = SEQUENCER_2_STEP_INPUT;
+        sequencer_step_inputs[2] = SEQUENCER_3_STEP_INPUT;
+        sequencer_step_inputs[3] = SEQUENCER_4_STEP_INPUT;
+        sequencer_step_inputs[4] = SEQUENCER_5_STEP_INPUT;
+        sequencer_step_inputs[5] = SEQUENCER_6_STEP_INPUT;
+
+        selected_voltage_sequencer = &voltage_sequencers[selected_sequencer_index];
+        selected_gate_sequencer = &gate_sequencers[selected_sequencer_index];
+
+		config(NUM_PARAMS, NUM_INPUTS, NUM_OUTPUTS, NUM_LIGHTS);
+        configParam(SEQUENCER_1_LENGTH_KNOB, 1, MAX_SEQUENCER_STEPS, MAX_SEQUENCER_STEPS, "SequenceLengthKnob");
+        configParam(SEQUENCER_2_LENGTH_KNOB, 1, MAX_SEQUENCER_STEPS, MAX_SEQUENCER_STEPS, "Sequencer2LengthKnob");
+        configParam(SEQUENCER_3_LENGTH_KNOB, 1, MAX_SEQUENCER_STEPS, MAX_SEQUENCER_STEPS, "Sequencer3LengthKnob");
+        configParam(SEQUENCER_4_LENGTH_KNOB, 1, MAX_SEQUENCER_STEPS, MAX_SEQUENCER_STEPS, "Sequencer4LengthKnob");
+        configParam(SEQUENCER_5_LENGTH_KNOB, 1, MAX_SEQUENCER_STEPS, MAX_SEQUENCER_STEPS, "Sequencer5LengthKnob");
+        configParam(SEQUENCER_6_LENGTH_KNOB, 1, MAX_SEQUENCER_STEPS, MAX_SEQUENCER_STEPS, "Sequencer6LengthKnob");
+
+        configParam(SEQUENCER_1_BUTTON, 0.f, 1.f, 0.f, "Sequence1Button");
+        configParam(SEQUENCER_2_BUTTON, 0.f, 1.f, 0.f, "Sequence2Button");
+        configParam(SEQUENCER_3_BUTTON, 0.f, 1.f, 0.f, "Sequence3Button");
+        configParam(SEQUENCER_4_BUTTON, 0.f, 1.f, 0.f, "Sequence4Button");
+        configParam(SEQUENCER_5_BUTTON, 0.f, 1.f, 0.f, "Sequence5Button");
+        configParam(SEQUENCER_6_BUTTON, 0.f, 1.f, 0.f, "Sequence6Button");
+	}
+
+    /*
+                                 ___                 _
+                                / / |               | |
+          ___  __ ___   _____  / /| | ___   __ _  __| |
+        / __|/ _` \ \ / / _ \ / / | |/ _ \ / _` |/ _` |
+        \__ \ (_| |\ V /  __// /  | | (_) | (_| | (_| |
+        |___/\__,_| \_/ \___/_/   |_|\___/ \__,_|\__,_|
+
+    */
+
+	json_t *dataToJson() override
+	{
+        json_t *json_root = json_object();
+
+		//
+		// Save patterns
+		//
+
+		json_t *sequences_json_array = json_array();
+
+		for(int sequencer_number=0; sequencer_number<NUMBER_OF_SEQUENCERS; sequencer_number++)
+		{
+			json_t *pattern_json_array = json_array();
+
+			for(int i=0; i<MAX_SEQUENCER_STEPS; i++)
+			{
+				json_array_append_new(pattern_json_array, json_integer(this->voltage_sequencers[sequencer_number].getValue(i)));
+			}
+
+            json_array_append_new(sequences_json_array, pattern_json_array);
+        }
+
+        json_object_set(json_root, "patterns", sequences_json_array);
+        json_decref(sequences_json_array);
+
+        //
+		// Save gates
+		//
+
+		json_t *gates_json_array = json_array();
+
+		for(int sequencer_number=0; sequencer_number<NUMBER_OF_SEQUENCERS; sequencer_number++)
+		{
+			json_t *pattern_json_array = json_array();
+
+			for(int i=0; i<MAX_SEQUENCER_STEPS; i++)
+			{
+				json_array_append_new(pattern_json_array, json_integer(this->gate_sequencers[sequencer_number].getValue(i)));
+			}
+
+            json_array_append_new(gates_json_array, pattern_json_array);
+        }
+
+        json_object_set(json_root, "gates", gates_json_array);
+        json_decref(gates_json_array);
+
+        //
+        // Save sequencer lengths
+        //
+        json_t *sequencer_lengths_json_array = json_array();
+        for(int sequencer_number=0; sequencer_number<NUMBER_OF_SEQUENCERS; sequencer_number++)
+        {
+            json_array_append_new(sequencer_lengths_json_array, json_integer(this->voltage_sequencers[sequencer_number].getLength()));
+        }
+        json_object_set(json_root, "lengths", sequencer_lengths_json_array);
+        json_decref(sequencer_lengths_json_array);
+
+
+		return json_root;
+	}
+
+	// Autoload settings
+	void dataFromJson(json_t *json_root) override
+	{
+		//
+		// Load patterns
+		//
+
+		json_t *pattern_arrays_data = json_object_get(json_root, "patterns");
+
+		if(pattern_arrays_data)
+		{
+			size_t pattern_number;
+			json_t *json_pattern_array;
+
+			json_array_foreach(pattern_arrays_data, pattern_number, json_pattern_array)
+			{
+				for(int i=0; i<MAX_SEQUENCER_STEPS; i++)
+				{
+					// this->sequences[pattern_number][i] = json_integer_value(json_array_get(json_pattern_array, i));
+                    this->voltage_sequencers[pattern_number].setValue(i, json_integer_value(json_array_get(json_pattern_array, i)));
+				}
+			}
+		}
+
+        //
+		// Load gates
+		//
+
+        json_t *gates_arrays_data = json_object_get(json_root, "gates");
+
+        if(gates_arrays_data)
+        {
+            size_t pattern_number;
+            json_t *json_pattern_array;
+
+            json_array_foreach(gates_arrays_data, pattern_number, json_pattern_array)
+            {
+                for(int i=0; i<MAX_SEQUENCER_STEPS; i++)
+                {
+                    // this->gates[pattern_number][i] = json_integer_value(json_array_get(json_pattern_array, i));
+                    this->gate_sequencers[pattern_number].setValue(i, json_integer_value(json_array_get(json_pattern_array, i)));
+                }
+            }
+        }
+
+        //
+        // Load lengths
+        //
+        json_t *lengths_json_array = json_object_get(json_root, "lengths");
+
+        if(lengths_json_array)
+        {
+            size_t sequencer_number;
+            json_t *length_json;
+
+            json_array_foreach(lengths_json_array, sequencer_number, length_json)
+            {
+                this->voltage_sequencers[sequencer_number].setLength(json_integer_value(length_json));
+                this->gate_sequencers[sequencer_number].setLength(json_integer_value(length_json));
+            }
+        }
+	}
+
+
+    /*
+
+    ______
+    | ___ \
+    | |_/ / __ ___   ___ ___  ___ ___
+    |  __/ '__/ _ \ / __/ _ \/ __/ __|
+    | |  | | | (_) | (_|  __/\__ \__ \
+    \_|  |_|  \___/ \___\___||___/___/
+
+
+    */
+
+	void process(const ProcessArgs &args) override
+	{
+        bool trigger_output_pulse = false;
+        this->sample_rate = args.sampleRate;
+
+        selected_voltage_sequencer = &voltage_sequencers[selected_sequencer_index];
+        selected_gate_sequencer = &gate_sequencers[selected_sequencer_index];
+
+        sequencer_1_button_is_triggered = sequencer_1_button_trigger.process(params[SEQUENCER_1_BUTTON].getValue());
+        sequencer_2_button_is_triggered = sequencer_2_button_trigger.process(params[SEQUENCER_2_BUTTON].getValue());
+        sequencer_3_button_is_triggered = sequencer_3_button_trigger.process(params[SEQUENCER_3_BUTTON].getValue());
+        sequencer_4_button_is_triggered = sequencer_4_button_trigger.process(params[SEQUENCER_4_BUTTON].getValue());
+        sequencer_5_button_is_triggered = sequencer_5_button_trigger.process(params[SEQUENCER_5_BUTTON].getValue());
+        sequencer_6_button_is_triggered = sequencer_6_button_trigger.process(params[SEQUENCER_6_BUTTON].getValue());
+
+		if(sequencer_1_button_is_triggered) selected_sequencer_index = 0;
+        if(sequencer_2_button_is_triggered) selected_sequencer_index = 1;
+        if(sequencer_3_button_is_triggered) selected_sequencer_index = 2;
+        if(sequencer_4_button_is_triggered) selected_sequencer_index = 3;
+        if(sequencer_5_button_is_triggered) selected_sequencer_index = 4;
+        if(sequencer_6_button_is_triggered) selected_sequencer_index = 5;
+
+        voltage_sequencers[0].setLength(clamp((int) params[SEQUENCER_1_LENGTH_KNOB].getValue(), 1, 32));
+        voltage_sequencers[1].setLength(clamp((int) params[SEQUENCER_2_LENGTH_KNOB].getValue(), 1, 32));
+        voltage_sequencers[2].setLength(clamp((int) params[SEQUENCER_3_LENGTH_KNOB].getValue(), 1, 32));
+        voltage_sequencers[3].setLength(clamp((int) params[SEQUENCER_4_LENGTH_KNOB].getValue(), 1, 32));
+        voltage_sequencers[4].setLength(clamp((int) params[SEQUENCER_5_LENGTH_KNOB].getValue(), 1, 32));
+        voltage_sequencers[5].setLength(clamp((int) params[SEQUENCER_6_LENGTH_KNOB].getValue(), 1, 32));
+
+        gate_sequencers[0].setLength(clamp((int) params[SEQUENCER_1_LENGTH_KNOB].getValue(), 1, 32));
+        gate_sequencers[1].setLength(clamp((int) params[SEQUENCER_2_LENGTH_KNOB].getValue(), 1, 32));
+        gate_sequencers[2].setLength(clamp((int) params[SEQUENCER_3_LENGTH_KNOB].getValue(), 1, 32));
+        gate_sequencers[3].setLength(clamp((int) params[SEQUENCER_4_LENGTH_KNOB].getValue(), 1, 32));
+        gate_sequencers[4].setLength(clamp((int) params[SEQUENCER_5_LENGTH_KNOB].getValue(), 1, 32));
+        gate_sequencers[5].setLength(clamp((int) params[SEQUENCER_6_LENGTH_KNOB].getValue(), 1, 32));
+
+        /*
+        if(previously_selected_sequencer_index != selected_sequencer_index)
+        {
+            selected_voltage_sequencer = &voltage_sequencers[selected_sequencer_index];
+            selected_gate_sequencer = &gate_sequencers[selected_sequencer_index];
+
+            previously_selected_sequencer_index = selected_sequencer_index;
+        }
+        else
+        {
+            voltage_sequencers[0].setLength(clamp((int) params[SEQUENCER_1_LENGTH_KNOB].getValue(), 1, 32));
+            voltage_sequencers[1].setLength(clamp((int) params[SEQUENCER_2_LENGTH_KNOB].getValue(), 1, 32));
+            voltage_sequencers[2].setLength(clamp((int) params[SEQUENCER_3_LENGTH_KNOB].getValue(), 1, 32));
+            voltage_sequencers[3].setLength(clamp((int) params[SEQUENCER_4_LENGTH_KNOB].getValue(), 1, 32));
+            voltage_sequencers[4].setLength(clamp((int) params[SEQUENCER_5_LENGTH_KNOB].getValue(), 1, 32));
+            voltage_sequencers[5].setLength(clamp((int) params[SEQUENCER_6_LENGTH_KNOB].getValue(), 1, 32));
+
+            gate_sequencers[0].setLength(clamp((int) params[SEQUENCER_1_LENGTH_KNOB].getValue(), 1, 32));
+            gate_sequencers[1].setLength(clamp((int) params[SEQUENCER_2_LENGTH_KNOB].getValue(), 1, 32));
+            gate_sequencers[2].setLength(clamp((int) params[SEQUENCER_3_LENGTH_KNOB].getValue(), 1, 32));
+            gate_sequencers[3].setLength(clamp((int) params[SEQUENCER_4_LENGTH_KNOB].getValue(), 1, 32));
+            gate_sequencers[4].setLength(clamp((int) params[SEQUENCER_5_LENGTH_KNOB].getValue(), 1, 32));
+            gate_sequencers[5].setLength(clamp((int) params[SEQUENCER_6_LENGTH_KNOB].getValue(), 1, 32));
+        }
+        */
+
+        // On incoming RESET, reset the sequencers
+        if(resetTrigger.process(rescale(inputs[RESET_INPUT].getVoltage(), 0.0f, 10.0f, 0.f, 1.f)))
+        {
+            // Set up a (reverse) counter so that the clock input will ignore
+            // incoming clock pulses for 1 millisecond after a reset input. This
+            // is to comply with VCV Rack's standards.  See section "Timing" at
+            // https://vcvrack.com/manual/VoltageStandards
+
+            clock_ignore_on_reset = (long) (args.sampleRate / 100);
+
+            stepTrigger.reset();
+
+            for(unsigned int i=0; i < NUMBER_OF_SEQUENCERS; i++)
+            {
+                sequencer_step_triggers[i].reset();
+                voltage_sequencers[i].reset();
+                gate_sequencers[i].reset();
+            }
+        }
+        else if(clock_ignore_on_reset == 0)
+        {
+            // Step ALL of the sequencers
+            bool global_step_trigger = stepTrigger.process(rescale(inputs[STEP_INPUT].getVoltage(), 0.0f, 10.0f, 0.f, 1.f));
+            bool step;
+
+            for(unsigned int i=0; i < NUMBER_OF_SEQUENCERS; i++)
+            {
+                step = false;
+
+                if(inputs[sequencer_step_inputs[i]].isConnected() == false)
+                {
+                    if(global_step_trigger) step = true;
+                }
+                else if (sequencer_step_triggers[i].process(rescale(inputs[sequencer_step_inputs[i]].getVoltage(), 0.0f, 10.0f, 0.f, 1.f)))
+                {
+                    step = true;
+                }
+
+                if(step)
+                {
+                    voltage_sequencers[i].step();
+                    gate_sequencers[i].step();
+                    if(gate_sequencers[i].getValue()) gateOutputPulseGenerators[i].trigger(0.01f);
+                }
+            }
+        }
+
+        // output values
+        for(unsigned int i=0; i < NUMBER_OF_SEQUENCERS; i++)
+        {
+            outputs[voltage_outputs[i]].setVoltage((voltage_sequencers[i].getValue() / 214.0) * 10.0);
+        }
+
+        // process trigger outputs
+        for(unsigned int i=0; i < NUMBER_OF_SEQUENCERS; i++)
+        {
+            trigger_output_pulse = gateOutputPulseGenerators[i].process(1.0 / args.sampleRate);
+		    outputs[gate_outputs[i]].setVoltage((trigger_output_pulse ? 10.0f : 0.0f));
+        }
+
+        if (clock_ignore_on_reset > 0) clock_ignore_on_reset--;
+        if (tooltip_timer > 0) tooltip_timer--;
+
+        lights[SEQUENCER_1_LIGHT].setBrightness(selected_sequencer_index == 0);
+        lights[SEQUENCER_2_LIGHT].setBrightness(selected_sequencer_index == 1);
+        lights[SEQUENCER_3_LIGHT].setBrightness(selected_sequencer_index == 2);
+        lights[SEQUENCER_4_LIGHT].setBrightness(selected_sequencer_index == 3);
+        lights[SEQUENCER_5_LIGHT].setBrightness(selected_sequencer_index == 4);
+        lights[SEQUENCER_6_LIGHT].setBrightness(selected_sequencer_index == 5);
+	}
+
+};
+
+/*
+
+ _    _ _     _            _
+| |  | (_)   | |          | |
+| |  | |_  __| | __ _  ___| |_ ___
+| |/\| | |/ _` |/ _` |/ _ \ __/ __|
+\  /\  / | (_| | (_| |  __/ |_\__ \
+\/  \/|_|\__,_|\__, |\___|\__|___/
+                __/ |
+               |___/
+*/
+
+struct DigitalSequencerDisplay : TransparentWidget
+{
+    DigitalSequencer *module;
+	Vec drag_position;
+    float bar_width = (DRAW_AREA_WIDTH / MAX_SEQUENCER_STEPS) - BAR_HORIZONTAL_PADDING;
+
+	void onDragStart(const event::DragStart &e) override
+    {
+		TransparentWidget::onDragStart(e);
+	}
+
+	void onDragEnd(const event::DragEnd &e) override
+    {
+		TransparentWidget::onDragEnd(e);
+	}
+
+    void step() override {
+		TransparentWidget::step();
+	}
+
+    void onEnter(const event::Enter &e) override
+    {
+		TransparentWidget::onEnter(e);
+	}
+
+	void onLeave(const event::Leave &e) override
+    {
+		TransparentWidget::onLeave(e);
+	}
+
+    bool keypress(const event::HoverKey &e, int keycode)
+    {
+        if (e.key == keycode)
+        {
+            e.consume(this);
+            if(e.action == GLFW_PRESS) return(true);
+        }
+        return(false);
+    }
+
+    bool keypressRight(const event::HoverKey &e)
+    {
+        return(keypress(e, GLFW_KEY_RIGHT));
+    }
+
+    bool keypressLeft(const event::HoverKey &e)
+    {
+        return(keypress(e, GLFW_KEY_LEFT));
+    }
+
+    bool keypressUp(const event::HoverKey &e)
+    {
+        return(keypress(e, GLFW_KEY_UP));
+    }
+
+    bool keypressDown(const event::HoverKey &e)
+    {
+        return(keypress(e, GLFW_KEY_DOWN));
+    }
+
+    void drawVerticalGuildes(NVGcontext *vg, float height)
+    {
+        for(unsigned int i=1; i < 8; i++)
+        {
+            nvgBeginPath(vg);
+            int x = (i * 4 * bar_width) + (i * 4 * BAR_HORIZONTAL_PADDING);
+            nvgRect(vg, x, 0, 1, height);
+            nvgFillColor(vg, nvgRGBA(240, 240, 255, 40));
+            nvgFill(vg);
+        }
+    }
+
+    void drawBlueOverlay(NVGcontext *vg, float width, float height)
+    {
+        nvgBeginPath(vg);
+        nvgRect(vg, 0, 0, width, height);
+        nvgFillColor(vg, nvgRGBA(0, 100, 255, 28));
+        nvgFill(vg);
+    }
+
+    void drawBar(NVGcontext *vg, float position, float height, float container_height, NVGcolor color)
+    {
+        nvgBeginPath(vg);
+        nvgRect(vg, (position * bar_width) + (position * BAR_HORIZONTAL_PADDING), container_height - height, bar_width, height);
+        nvgFillColor(vg, color);
+        nvgFill(vg);
+    }
+};
+
+struct DigitalSequencerPatternDisplay : DigitalSequencerDisplay
+{
+    bool draw_tooltip = false;
+    float draw_tooltip_index = -1.0;
+    float draw_tooltip_y = -1.0;
+    float tooltip_value = 0.0;
+
+	DigitalSequencerPatternDisplay()
+	{
+		// The bounding box needs to be a little deeper than the visual
+		// controls to allow mouse drags to indicate '0' (off) column heights,
+		// which is why 16 is being added to the draw height to define the
+		// bounding box.
+		box.size = Vec(DRAW_AREA_WIDTH, DRAW_AREA_HEIGHT + 16);
+	}
+
+	void draw(const DrawArgs &args) override
+	{
+		const auto vg = args.vg;
+        int value;
+        NVGcolor bar_color;
+
+        // Save the drawing context to restore later
+		nvgSave(vg);
+
+		if(module)
+		{
+			//
+			// Display the pattern
+			//
+			for(unsigned int i=0; i < MAX_SEQUENCER_STEPS; i++)
+			{
+				value = module->selected_voltage_sequencer->getValue(i);
+
+                // Draw grey background bar
+                if(i < module->selected_voltage_sequencer->getLength()) {
+                    bar_color = nvgRGBA(60, 60, 64, 255);
+                }
+                else {
+                    bar_color = nvgRGBA(45, 45, 45, 255);
+                }
+
+                drawBar(vg, i, BAR_HEIGHT, DRAW_AREA_HEIGHT, bar_color);
+
+				if(i == module->selected_voltage_sequencer->getPlaybackPosition())
+				{
+					bar_color = nvgRGBA(255, 255, 255, 250);
+				}
+				else if(i < module->selected_voltage_sequencer->getLength())
+				{
+					bar_color = nvgRGBA(255, 255, 255, 150);
+				}
+                else
+                {
+                    bar_color = nvgRGBA(255, 255, 255, 10);
+                }
+
+                // Draw bars for the sequence values
+				if(value > 0) drawBar(vg, i, value, DRAW_AREA_HEIGHT, bar_color);
+
+                // Highlight the sequence playback column
+				if(i == module->selected_voltage_sequencer->getPlaybackPosition())
+				{
+                    drawBar(vg, i, DRAW_AREA_HEIGHT, DRAW_AREA_HEIGHT, nvgRGBA(255, 255, 255, 20));
+				}
+			}
+
+		}
+        else // Draw a demo sequence so that the sequencer looks nice in the library selector
+        {
+            float demo_sequence[32] = {100.0,100.0,93.0,80.0,67.0,55.0,47.0,44.0,43.0,44.0,50.0,69.0,117.0,137.0,166,170,170,164,148,120,105,77,65,41,28,23,22,22,28,48,69,94};
+
+            for(unsigned int i=0; i < MAX_SEQUENCER_STEPS; i++)
+			{
+                // Draw blue background bars
+                drawBar(vg, i, BAR_HEIGHT, DRAW_AREA_HEIGHT, nvgRGBA(60, 60, 64, 255));
+
+                // Draw bar for value at i
+                drawBar(vg, i, demo_sequence[i], DRAW_AREA_HEIGHT, nvgRGBA(255, 255, 255, 150));
+
+                // Highlight active step
+				if(i == 5) drawBar(vg, i, DRAW_AREA_HEIGHT, DRAW_AREA_HEIGHT, nvgRGBA(255, 255, 255, 20));
+            }
+        }
+
+        drawVerticalGuildes(vg, DRAW_AREA_HEIGHT);
+        drawBlueOverlay(vg, DRAW_AREA_WIDTH, DRAW_AREA_HEIGHT);
+
+        if(module)
+        {
+            if(module->tooltip_timer > 0) draw_tooltip = true;
+
+            if(draw_tooltip)
+            {
+                drawTooltip(vg);
+                draw_tooltip = false;
+            }
+        }
+
+		nvgRestore(vg);
+	}
+
+    void drawTooltip(NVGcontext *vg)
+    {
+        nvgSave(vg);
+
+        float x_offset = 3.0;
+        float y = std::max(60.0f, draw_tooltip_y);
+        float x = ((draw_tooltip_index * bar_width) + (draw_tooltip_index * BAR_HORIZONTAL_PADDING)) + bar_width + x_offset;
+
+        if(draw_tooltip_index > 26) x = x - bar_width - TOOLTIP_WIDTH - (x_offset * 2) - BAR_HORIZONTAL_PADDING;
+        y = DRAW_AREA_HEIGHT - y + 30;
+
+        // Draw box for containing text
+        nvgBeginPath(vg);
+        nvgRoundedRect(vg, x, y, TOOLTIP_WIDTH, TOOLTIP_HEIGHT, 2);
+        nvgFillColor(vg, nvgRGBA(20, 20, 20, 250));
+        nvgFill(vg);
+
+        // Set up font style
+        nvgFontSize(vg, 13);
+		nvgFillColor(vg, nvgRGBA(255, 255, 255, 0xff));
+		nvgTextAlign(vg, NVG_ALIGN_CENTER);
+		nvgTextLetterSpacing(vg, -1);
+
+        // Display text
+        std::string display_string = std::to_string(tooltip_value);
+        display_string = display_string.substr(0,4);
+        nvgText(vg, x + 16.5, y + 14, display_string.c_str(), NULL);
+
+        nvgRestore(vg);
+    }
+
+    //
+    // void editBar(Vec mouse_position)
+    //
+    // Called when the user clicks to edit one of the sequencer values.  Sets
+    // the sequencer value that the user has selected, then sets some variables
+    // for drawing the tooltip in this struct's draw(..) method.
+    //
+    void editBar(Vec mouse_position)
+	{
+        float bar_width = (DRAW_AREA_WIDTH / MAX_SEQUENCER_STEPS) - BAR_HORIZONTAL_PADDING;
+		int clicked_bar_x_index = mouse_position.x / (bar_width + BAR_HORIZONTAL_PADDING);
+		int clicked_y = DRAW_AREA_HEIGHT - mouse_position.y;
+
+		clicked_bar_x_index = clamp(clicked_bar_x_index, 0, MAX_SEQUENCER_STEPS - 1);
+        clicked_y = clamp(clicked_y, 0, DRAW_AREA_HEIGHT);
+
+        module->selected_voltage_sequencer->setValue(clicked_bar_x_index, clicked_y);
+
+        // Tooltip drawing is done in the draw method
+        draw_tooltip = true;
+        draw_tooltip_index = clicked_bar_x_index;
+        draw_tooltip_y = clicked_y;
+        tooltip_value = roundf((clicked_y / DRAW_AREA_HEIGHT) * 1000) / 100;
+	}
+
+    void onButton(const event::Button &e) override
+    {
+        e.consume(this);
+
+		if(e.button == GLFW_MOUSE_BUTTON_LEFT && e.action == GLFW_PRESS)
+		{
+			drag_position = e.pos;
+			this->editBar(e.pos);
+		}
+	}
+
+	void onDragMove(const event::DragMove &e) override
+    {
+		TransparentWidget::onDragMove(e);
+        float zoom = std::pow(2.f, settings::zoom);
+		drag_position = drag_position.plus(e.mouseDelta.div(zoom));
+		editBar(drag_position);
+	}
+
+    void onHoverKey(const event::HoverKey &e) override
+    {
+        if(keypressRight(e))
+        {
+            module->selected_voltage_sequencer->shiftRight();
+            if((e.mods & RACK_MOD_MASK) == GLFW_MOD_SHIFT) module->selected_gate_sequencer->shiftRight();
+        }
+
+        if(keypressLeft(e))
+        {
+            module->selected_voltage_sequencer->shiftLeft();
+            if((e.mods & RACK_MOD_MASK) == GLFW_MOD_SHIFT) module->selected_gate_sequencer->shiftLeft();
+        }
+
+        if(keypressUp(e))
+        {
+            int bar_x_index = e.pos.x / (bar_width + BAR_HORIZONTAL_PADDING);
+            float value = module->selected_voltage_sequencer->getValue(bar_x_index);
+
+            // (.01 * (214 / 10)), where 214 is the bar height and 10 is the max voltage
+            value = value + (.01 * (214.0 / 10.0));
+            value = clamp(value, 0.0, DRAW_AREA_HEIGHT);
+
+            module->selected_voltage_sequencer->setValue(bar_x_index, value);
+
+            module->tooltip_timer = module->sample_rate * 2; // show tooltip for 2 seconds
+            tooltip_value = roundf((value / DRAW_AREA_HEIGHT) * 1000) / 100;
+            draw_tooltip_index = bar_x_index;
+            draw_tooltip_y = value;
+        }
+
+        if(keypressDown(e))
+        {
+            int bar_x_index = e.pos.x / (bar_width + BAR_HORIZONTAL_PADDING);
+            float value = module->selected_voltage_sequencer->getValue(bar_x_index);
+
+            // (.01 * (214 / 10)), where 214 is the bar height and 10 is the max voltage
+            value = value - (.01 * (214.0 / 10.0));
+            value = clamp(value, 0.0, DRAW_AREA_HEIGHT);
+
+            module->selected_voltage_sequencer->setValue(bar_x_index, value);
+
+            module->tooltip_timer = module->sample_rate * 2; // show tooltip for 2 seconds
+            tooltip_value = roundf((value / DRAW_AREA_HEIGHT) * 1000) / 100;
+            draw_tooltip_index = bar_x_index;
+            draw_tooltip_y = value;
+        }
+    }
+};
+
+struct DigitalSequencerGatesDisplay : DigitalSequencerDisplay
+{
+    bool mouse_lock = false;
+    float bar_width = (DRAW_AREA_WIDTH / MAX_SEQUENCER_STEPS) - BAR_HORIZONTAL_PADDING;
+    int old_drag_bar_x = -1;
+    bool trigger_edit_value = false;
+
+	DigitalSequencerGatesDisplay()
+	{
+		box.size = Vec(GATES_DRAW_AREA_WIDTH, GATES_DRAW_AREA_HEIGHT);
+	}
+
+	void draw(const DrawArgs &args) override
+	{
+		const auto vg = args.vg;
+        int value;
+        float value_height;
+        NVGcolor bar_color;
+
+		nvgSave(vg);
+
+		if(module)
+		{
+			for(unsigned int i=0; i < MAX_SEQUENCER_STEPS; i++)
+			{
+				value = module->selected_gate_sequencer->getValue(i);
+
+                // Draw grey background bar
+                if(i < module->selected_gate_sequencer->getLength()) {
+                    bar_color = nvgRGBA(60, 60, 64, 255);
+                }
+                else {
+                    bar_color = nvgRGBA(45, 45, 45, 255);
+                }
+                drawBar(vg, i, GATE_BAR_HEIGHT, GATES_DRAW_AREA_HEIGHT, bar_color);
+
+                unsigned int playback_position = module->selected_gate_sequencer->getPlaybackPosition();
+
+                if(i == playback_position)
+                {
+					bar_color = nvgRGBA(255, 255, 255, 250);
+				}
+				else if(i < module->selected_gate_sequencer->getLength())
+				{
+					bar_color = nvgRGBA(255, 255, 255, 150);
+				}
+                else // dim bars past playback position
+                {
+                    bar_color = nvgRGBA(255, 255, 255, 15);
+                }
+
+				value_height = (GATE_BAR_HEIGHT * value);
+				if(value_height > 0) drawBar(vg, i, value_height, GATES_DRAW_AREA_HEIGHT, bar_color);
+
+                // highlight active column
+				if(i == playback_position)
+				{
+                    drawBar(vg, i, GATE_BAR_HEIGHT, GATES_DRAW_AREA_HEIGHT, nvgRGBA(255, 255, 255, 20));
+				}
+            }
+		}
+        else // draw demo data for the module explorer
+        {
+            int demo_sequence[32] = {1,0,0,0,1,1,0,0,1,0,0,0,0,0,0,0,0,1,1,0,0,0,0,0,1,0,1,1,0,0,0,0};
+
+            for(unsigned int i=0; i < MAX_SEQUENCER_STEPS; i++)
+			{
+				value = demo_sequence[i];
+
+                // Draw background grey bar
+                drawBar(vg, i, GATE_BAR_HEIGHT, GATES_DRAW_AREA_HEIGHT, nvgRGBA(60, 60, 64, 255));
+
+                // Draw value bar
+                if (value > 0) drawBar(vg, i, (GATE_BAR_HEIGHT * value), GATES_DRAW_AREA_HEIGHT, nvgRGBA(255, 255, 255, 150));
+
+                // highlight active column
+				if(i == 5) drawBar(vg, i, GATE_BAR_HEIGHT, GATES_DRAW_AREA_HEIGHT, nvgRGBA(255, 255, 255, 20));
+			}
+        }
+
+        drawVerticalGuildes(vg, GATES_DRAW_AREA_HEIGHT);
+        drawBlueOverlay(vg, GATES_DRAW_AREA_WIDTH, GATES_DRAW_AREA_HEIGHT);
+
+		nvgRestore(vg);
+
+	}
+
+	void onButton(const event::Button &e) override
+    {
+        e.consume(this);
+
+		if(e.button == GLFW_MOUSE_BUTTON_LEFT && e.action == GLFW_PRESS)
+		{
+            if(this->mouse_lock == false)
+            {
+                this->mouse_lock = true;
+
+                int index = getIndexFromX(e.pos.x);
+
+                // Store the value that's being set for later in case the user
+                // drags to set ("paints") additional triggers
+                this->trigger_edit_value = ! module->selected_gate_sequencer->getValue(index);
+
+                // Set the trigger value in the sequencer
+                module->selected_gate_sequencer->setValue(index, this->trigger_edit_value);
+
+                // Store the initial drag position
+                drag_position = e.pos;
+            }
+		}
+        else if(e.button == GLFW_MOUSE_BUTTON_LEFT && e.action == GLFW_RELEASE)
+		{
+            this->mouse_lock = false;
+		}
+	}
+
+    void onDragMove(const event::DragMove &e) override
+    {
+		TransparentWidget::onDragMove(e);
+
+        float zoom = std::pow(2.f, settings::zoom);
+		drag_position = drag_position.plus(e.mouseDelta.div(zoom));
+
+        int drag_bar_x_index = getIndexFromX(drag_position.x);
+
+        if(drag_bar_x_index != old_drag_bar_x)
+        {
+            // setTrigger(drag_bar_x_index, trigger_edit_value);
+            module->selected_gate_sequencer->setValue(drag_bar_x_index, trigger_edit_value);
+            old_drag_bar_x = drag_bar_x_index;
+        }
+	}
+
+    /*
+	void editBar(Vec mouse_position)
+	{
+		int clicked_bar_x_index = clamp(mouse_position.x / (barWidth() + BAR_HORIZONTAL_PADDING), 0, MAX_SEQUENCER_STEPS - 1);
+
+        module->selected_gate_sequencer->setValue(clicked_bar_x_index, ! module->selected_gate_sequencer->getValue(clicked_bar_x_index));
+	}
+    */
+
+    void onHoverKey(const event::HoverKey &e) override
+    {
+        if(keypressRight(e))
+        {
+            module->selected_gate_sequencer->shiftRight();
+            if((e.mods & RACK_MOD_MASK) == GLFW_MOD_SHIFT) module->selected_voltage_sequencer->shiftRight();
+        }
+
+        if(keypressLeft(e))
+        {
+            module->selected_gate_sequencer->shiftLeft();
+            if((e.mods & RACK_MOD_MASK) == GLFW_MOD_SHIFT) module->selected_voltage_sequencer->shiftLeft();
+        }
+    }
+
+    int getIndexFromX(float x)
+    {
+        return(x / (barWidth() + BAR_HORIZONTAL_PADDING));
+    }
+
+    float barWidth()
+    {
+        return((DRAW_AREA_WIDTH / MAX_SEQUENCER_STEPS) - BAR_HORIZONTAL_PADDING);
+    }
+};
+
+struct DigitalSequencerWidget : ModuleWidget
+{
+    DigitalSequencer* module;
+
+	DigitalSequencerWidget(DigitalSequencer* module)
+	{
+        this->module = module;
+		setModule(module);
+		setPanel(APP->window->loadSvg(asset::plugin(pluginInstance, "res/digital_sequencer_front_panel.svg")));
+
+		// Cosmetic rack screws
+		addChild(createWidget<ScrewSilver>(Vec(15, 0)));
+		addChild(createWidget<ScrewSilver>(Vec(15, 365)));
+		addChild(createWidget<ScrewSilver>(mm2px(Vec(171.5, 0))));
+
+        // Main voltage sequencer display
+		DigitalSequencerPatternDisplay *pattern_display = new DigitalSequencerPatternDisplay();
+		pattern_display->box.pos = mm2px(Vec(DRAW_AREA_POSITION_X, DRAW_AREA_POSITION_Y));
+		pattern_display->module = module;
+		addChild(pattern_display);
+
+        DigitalSequencerGatesDisplay *gates_display = new DigitalSequencerGatesDisplay();
+		gates_display->box.pos = mm2px(Vec(GATES_DRAW_AREA_POSITION_X, GATES_DRAW_AREA_POSITION_Y));
+		gates_display->module = module;
+		addChild(gates_display);
+
+        float button_spacing = 9.6; // 9.1
+        float button_group_x = 48.0;
+        float button_group_y = 103.0;
+        // Sequence 1 button
+        addParam(createParamCentered<LEDButton>(mm2px(Vec(button_group_x, button_group_y)), module, DigitalSequencer::SEQUENCER_1_BUTTON));
+		addChild(createLightCentered<MediumLight<GreenLight>>(mm2px(Vec(button_group_x, button_group_y)), module, DigitalSequencer::SEQUENCER_1_LIGHT));
+        // Sequence 2 button
+        addParam(createParamCentered<LEDButton>(mm2px(Vec(button_group_x + (button_spacing * 1.0), button_group_y)), module, DigitalSequencer::SEQUENCER_2_BUTTON));
+		addChild(createLightCentered<MediumLight<GreenLight>>(mm2px(Vec(button_group_x + (button_spacing * 1.0), button_group_y)), module, DigitalSequencer::SEQUENCER_2_LIGHT));
+        // Sequence 3 button
+        addParam(createParamCentered<LEDButton>(mm2px(Vec(button_group_x + (button_spacing * 2.0), button_group_y)), module, DigitalSequencer::SEQUENCER_3_BUTTON));
+		addChild(createLightCentered<MediumLight<GreenLight>>(mm2px(Vec(button_group_x + (button_spacing * 2.0), button_group_y)), module, DigitalSequencer::SEQUENCER_3_LIGHT));
+        // Sequence 4 button
+        addParam(createParamCentered<LEDButton>(mm2px(Vec(button_group_x + (button_spacing * 3.0), button_group_y)), module, DigitalSequencer::SEQUENCER_4_BUTTON));
+		addChild(createLightCentered<MediumLight<GreenLight>>(mm2px(Vec(button_group_x + (button_spacing * 3.0), button_group_y)), module, DigitalSequencer::SEQUENCER_4_LIGHT));
+        // Sequence 5 button
+        addParam(createParamCentered<LEDButton>(mm2px(Vec(button_group_x + (button_spacing * 4.0), button_group_y)), module, DigitalSequencer::SEQUENCER_5_BUTTON));
+		addChild(createLightCentered<MediumLight<GreenLight>>(mm2px(Vec(button_group_x + (button_spacing * 4.0), button_group_y)), module, DigitalSequencer::SEQUENCER_5_LIGHT));
+        // Sequence 6 button
+        addParam(createParamCentered<LEDButton>(mm2px(Vec(button_group_x + (button_spacing * 5.0), button_group_y)), module, DigitalSequencer::SEQUENCER_6_BUTTON));
+		addChild(createLightCentered<MediumLight<GreenLight>>(mm2px(Vec(button_group_x + (button_spacing * 5.0), button_group_y)), module, DigitalSequencer::SEQUENCER_6_LIGHT));
+
+        addParam(createParamCentered<Trimpot>(mm2px(Vec(button_group_x, button_group_y + 8.6)), module, DigitalSequencer::SEQUENCER_1_LENGTH_KNOB));
+        addParam(createParamCentered<Trimpot>(mm2px(Vec(button_group_x + (button_spacing * 1.0), button_group_y + 8.6)), module, DigitalSequencer::SEQUENCER_2_LENGTH_KNOB));
+        addParam(createParamCentered<Trimpot>(mm2px(Vec(button_group_x + (button_spacing * 2.0), button_group_y + 8.6)), module, DigitalSequencer::SEQUENCER_3_LENGTH_KNOB));
+        addParam(createParamCentered<Trimpot>(mm2px(Vec(button_group_x + (button_spacing * 3.0), button_group_y + 8.6)), module, DigitalSequencer::SEQUENCER_4_LENGTH_KNOB));
+        addParam(createParamCentered<Trimpot>(mm2px(Vec(button_group_x + (button_spacing * 4.0), button_group_y + 8.6)), module, DigitalSequencer::SEQUENCER_5_LENGTH_KNOB));
+        addParam(createParamCentered<Trimpot>(mm2px(Vec(button_group_x + (button_spacing * 5.0), button_group_y + 8.6)), module, DigitalSequencer::SEQUENCER_6_LENGTH_KNOB));
+
+        // 6 step inputs
+        addInput(createInputCentered<PJ301MPort>(mm2px(Vec(button_group_x, button_group_y + 18.0)), module, DigitalSequencer::SEQUENCER_1_STEP_INPUT));
+        addInput(createInputCentered<PJ301MPort>(mm2px(Vec(button_group_x + (button_spacing * 1.0), button_group_y + 18.0)), module, DigitalSequencer::SEQUENCER_2_STEP_INPUT));
+        addInput(createInputCentered<PJ301MPort>(mm2px(Vec(button_group_x + (button_spacing * 2.0), button_group_y + 18.0)), module, DigitalSequencer::SEQUENCER_3_STEP_INPUT));
+        addInput(createInputCentered<PJ301MPort>(mm2px(Vec(button_group_x + (button_spacing * 3.0), button_group_y + 18.0)), module, DigitalSequencer::SEQUENCER_4_STEP_INPUT));
+        addInput(createInputCentered<PJ301MPort>(mm2px(Vec(button_group_x + (button_spacing * 4.0), button_group_y + 18.0)), module, DigitalSequencer::SEQUENCER_5_STEP_INPUT));
+        addInput(createInputCentered<PJ301MPort>(mm2px(Vec(button_group_x + (button_spacing * 5.0), button_group_y + 18.0)), module, DigitalSequencer::SEQUENCER_6_STEP_INPUT));
+
+        // Step
+		addInput(createInputCentered<PJ301MPort>(mm2px(Vec(10, 114.893)), module, DigitalSequencer::STEP_INPUT));
+
+        // Reset
+        addInput(createInputCentered<PJ301MPort>(mm2px(Vec(10 + 14.544, 114.893)), module, DigitalSequencer::RESET_INPUT));
+
+
+
+        // 6 sequencer outputs
+        addOutput(createOutputCentered<PJ301MPort>(mm2px(Vec(118, 108.224)), module, DigitalSequencer::SEQ1_CV_OUTPUT));
+        addOutput(createOutputCentered<PJ301MPort>(mm2px(Vec(129, 108.224)), module, DigitalSequencer::SEQ2_CV_OUTPUT));
+        addOutput(createOutputCentered<PJ301MPort>(mm2px(Vec(140, 108.224)), module, DigitalSequencer::SEQ3_CV_OUTPUT));
+        addOutput(createOutputCentered<PJ301MPort>(mm2px(Vec(151, 108.224)), module, DigitalSequencer::SEQ4_CV_OUTPUT));
+        addOutput(createOutputCentered<PJ301MPort>(mm2px(Vec(162, 108.224)), module, DigitalSequencer::SEQ5_CV_OUTPUT));
+        addOutput(createOutputCentered<PJ301MPort>(mm2px(Vec(173, 108.224)), module, DigitalSequencer::SEQ6_CV_OUTPUT));
+
+        addOutput(createOutputCentered<PJ301MPort>(mm2px(Vec(118, 119.309)), module, DigitalSequencer::SEQ1_GATE_OUTPUT));
+        addOutput(createOutputCentered<PJ301MPort>(mm2px(Vec(129, 119.309)), module, DigitalSequencer::SEQ2_GATE_OUTPUT));
+        addOutput(createOutputCentered<PJ301MPort>(mm2px(Vec(140, 119.309)), module, DigitalSequencer::SEQ3_GATE_OUTPUT));
+        addOutput(createOutputCentered<PJ301MPort>(mm2px(Vec(151, 119.309)), module, DigitalSequencer::SEQ4_GATE_OUTPUT));
+        addOutput(createOutputCentered<PJ301MPort>(mm2px(Vec(162, 119.309)), module, DigitalSequencer::SEQ5_GATE_OUTPUT));
+        addOutput(createOutputCentered<PJ301MPort>(mm2px(Vec(173, 119.309)), module, DigitalSequencer::SEQ6_GATE_OUTPUT));
+	}
+
+	void appendContextMenu(Menu *menu) override
+	{
+	}
+
+    void step() override {
+        ModuleWidget::step();
+    }
+
+};
+
+Model* modelDigitalSequencer = createModel<DigitalSequencer, DigitalSequencerWidget>("digitalsequencer");