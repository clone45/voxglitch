struct GrainEngineMK2Widget : ModuleWidget
{
  GrainEngineMK2Widget(GrainEngineMK2* module)
  {
    setModule(module);
    setPanel(APP->window->loadSvg(asset::plugin(pluginInstance, "res/grain_engine_mk2/grain_engine_mk2_front_panel.svg")));

<<<<<<< HEAD
    // float hrule1 = 24.465;
    float hrule2 = 36.085;
    float hrule3 = 64.811;
    float hrule4 = 78.985;
    float hrule5 = 90.466;
    float hrule6 = 114.702;

    float vrule_a_1 = 15.903;
    float vrule_a_2 = 37.278;
    float vrule_a_3 = 53.263;
    // float vrule_a_4 = 69.249;
    float vrule_a_5 = 85.234;

    float vrule_b_1 = 9.421;
    float vrule_b_2 = 29.491;
    float vrule_b_3 = 49.562;
    float vrule_b_4 = 69.632;
    float vrule_b_5 = 89.702;

    // float vrule_c_1 = 21.448;
    float vrule_c_2 = 35.969;
    float vrule_c_3 = 50.491;
    float vrule_c_4 = 65.012;

    // Position
		// addParam(createParamCentered<RoundHugeBlackKnob>(mm2px(Vec(vrule_a_1, 24.465)), module, GrainEngineMK2::POSITION_COARSE_KNOB));

    addParam(createParamCentered<RoundHugeBlackKnob>(mm2px(Vec(vrule_a_1, 24.465)), module, GrainEngineMK2::POSITION_KNOB));
    addParam(createParamCentered<Trimpot>(mm2px(Vec(vrule_a_2, 24.465)), module, GrainEngineMK2::POSITION_ATTN_KNOB));
    addInput(createInputCentered<PJ301MPort>(mm2px(Vec(vrule_a_3, 24.465)), module, GrainEngineMK2::POSITION_INPUT));

    addParam(createParamCentered<Trimpot>(mm2px(Vec(vrule_a_5, 24.465)), module, GrainEngineMK2::JITTER_KNOB));
    addInput(createInputCentered<PJ301MPort>(mm2px(Vec(vrule_a_5, hrule2)), module, GrainEngineMK2::JITTER_INPUT));

    // Spawn input
    addInput(createInputCentered<PJ301MPort>(mm2px(Vec(vrule_c_2, hrule6)), module, GrainEngineMK2::SPAWN_TRIGGER_INPUT));

    // Pan input
    addInput(createInputCentered<PJ301MPort>(mm2px(Vec(vrule_c_3, hrule6)), module, GrainEngineMK2::PAN_INPUT));

    // Trim knob
    addParam(createParamCentered<Trimpot>(mm2px(Vec(vrule_c_4, hrule6)), module, GrainEngineMK2::TRIM_KNOB));

    // Audio Output
    addOutput(createOutputCentered<PJ301MPort>(mm2px(Vec(79.816, hrule6)), module, GrainEngineMK2::AUDIO_OUTPUT_LEFT));
    addOutput(createOutputCentered<PJ301MPort>(mm2px(Vec(90.54, hrule6)), module, GrainEngineMK2::AUDIO_OUTPUT_RIGHT));
=======
    PNGPanel *png_panel = new PNGPanel("res/grain_engine_mk2/grain_engine_main_baseplate_small.png", 101.6, 128.5);
    addChild(png_panel);

    // Add typography layer
    std::shared_ptr<Svg> svg = APP->window->loadSvg(asset::plugin(pluginInstance, "res/grain_engine_mk2/grain_engine_typography.svg"));
    VoxglitchPanel *voxglitch_panel = new VoxglitchPanel;
    voxglitch_panel->setBackground(svg);
    addChild(voxglitch_panel);
>>>>>>> fc315db7

    //
    // Control inputs in the center area of the module
    //
    addParam(createParamCentered<VoxglitchLargeKnob>(Vec(150.407593,78.039162), module, GrainEngineMK2::POSITION_KNOB));
    addParam(createParamCentered<VoxglitchAttenuator>(Vec(224.822815,59.589138), module, GrainEngineMK2::POSITION_ATTN_KNOB));
    addInput(createInputCentered<VoxglitchInputPort>(Vec(231.972626,96.289116), module, GrainEngineMK2::POSITION_INPUT));

    addParam(createParamCentered<VoxglitchAttenuator>(Vec(75.375320,59.539215), module, GrainEngineMK2::JITTER_KNOB));
    addInput(createInputCentered<VoxglitchInputPort>(Vec(67.875175,96.400185), module, GrainEngineMK2::JITTER_INPUT));

    // Spawn rate
    addParam(createParamCentered<VoxglitchMediumKnob>(Vec(33.867897,178.221176), module, GrainEngineMK2::RATE_KNOB));
    addParam(createParamCentered<VoxglitchAttenuator>(Vec(33.867897,223.223434), module, GrainEngineMK2::RATE_ATTN_KNOB));;
    addInput(createInputCentered<VoxglitchInputPort>(Vec(33.867897,260.573914), module, GrainEngineMK2::RATE_INPUT));

    // Window
    addParam(createParamCentered<VoxglitchMediumKnob>(Vec(91.929710, 178.221176), module, GrainEngineMK2::WINDOW_KNOB));
    addParam(createParamCentered<VoxglitchAttenuator>(Vec(91.929710, 223.223434), module, GrainEngineMK2::WINDOW_ATTN_KNOB));
    addInput(createInputCentered<VoxglitchInputPort>(Vec(91.929710, 260.573914), module, GrainEngineMK2::WINDOW_INPUT));

    // Grains
    addParam(createParamCentered<VoxglitchMediumKnob>(Vec(149.991523, 178.221176), module, GrainEngineMK2::GRAINS_KNOB));
    addParam(createParamCentered<VoxglitchAttenuator>(Vec(149.991523, 223.223434), module, GrainEngineMK2::GRAINS_ATTN_KNOB));
    addInput(createInputCentered<VoxglitchInputPort>(Vec(149.991523, 260.573914), module, GrainEngineMK2::GRAINS_INPUT));

    // Pitch
<<<<<<< HEAD
    addParam(createParamCentered<RoundBlackKnob>(mm2px(Vec(vrule_b_4, hrule3)), module, GrainEngineMK2::PITCH_KNOB));
    // addParam(createParamCentered<Trimpot>(mm2px(Vec(vrule_b_4, hrule4)), module, GrainEngineMK2::PITCH_ATTN_KNOB));
    addInput(createInputCentered<PJ301MPort>(mm2px(Vec(vrule_b_4, hrule5)), module, GrainEngineMK2::PITCH_INPUT));
=======
    addParam(createParamCentered<VoxglitchMediumKnob>(Vec(208.303345, 178.221176), module, GrainEngineMK2::PITCH_KNOB));
    addParam(createParamCentered<VoxglitchAttenuator>(Vec(208.303345, 223.223434), module, GrainEngineMK2::PITCH_ATTN_KNOB));
    addInput(createInputCentered<VoxglitchInputPort>(Vec(208.303345, 260.573914), module, GrainEngineMK2::PITCH_INPUT));
>>>>>>> fc315db7

    // Sample
    addParam(createParamCentered<VoxglitchMediumKnob>(Vec(266.415070, 178.221176), module, GrainEngineMK2::SAMPLE_KNOB));
    addParam(createParamCentered<VoxglitchAttenuator>(Vec(266.415070, 223.223434), module, GrainEngineMK2::SAMPLE_ATTN_KNOB));
    addInput(createInputCentered<VoxglitchInputPort>(Vec(266.415070, 260.573914), module, GrainEngineMK2::SAMPLE_INPUT));

    // Spawn trigger input
    addInput(createInputCentered<VoxglitchInputPort>(Vec(33.607643,342.537292), module, GrainEngineMK2::SPAWN_TRIGGER_INPUT));

    // Pan input
    addInput(createInputCentered<VoxglitchInputPort>(Vec(91.887779,342.637268), module, GrainEngineMK2::PAN_INPUT));

    // Trim knob
    addParam(createParamCentered<VoxglitchAttenuator>(Vec(180.087967,342.287354), module, GrainEngineMK2::TRIM_KNOB));

    // Audio Output
    addOutput(createOutputCentered<VoxglitchOutputPort>(Vec(225.577179,342.537292), module, GrainEngineMK2::AUDIO_OUTPUT_LEFT));
    addOutput(createOutputCentered<VoxglitchOutputPort>(Vec(266.140045,342.452545), module, GrainEngineMK2::AUDIO_OUTPUT_RIGHT));


    GrainEngineMK2PosDisplay *pos_display = new GrainEngineMK2PosDisplay();
    pos_display->box.pos = mm2px(Vec(DRAW_AREA_POSITION_X, DRAW_AREA_POSITION_Y));
    pos_display->module = module;
    addChild(pos_display);
  }

  /*
  struct BipolarPitchOption : MenuItem {
    GrainEngineMK2 *module;

    void onAction(const event::Action &e) override {
      module->bipolar_pitch_mode ^= true; // flip the value
    }
  };
  */

  void appendContextMenu(Menu *menu) override
  {
    GrainEngineMK2 *module = dynamic_cast<GrainEngineMK2*>(this->module);
    assert(module);

    menu->addChild(new MenuEntry); // For spacing only
    menu->addChild(createMenuLabel("Samples"));

		//
		// Add the sample slots to the right-click context menu
		//

		for(int i=0; i < NUMBER_OF_SAMPLES; i++)
		{
			GrainEngineMK2LoadSample *menu_item_load_sample = new GrainEngineMK2LoadSample();
			menu_item_load_sample->sample_number = i;
			menu_item_load_sample->text = std::to_string(i+1) + ": " + module->loaded_filenames[i];
			menu_item_load_sample->module = module;
			menu->addChild(menu_item_load_sample);
		}

    // Bipolar pitch mode selection
    /*
    BipolarPitchOption *bipolar_pitch_option = createMenuItem<BipolarPitchOption>("Bipolar Pitch CV Input", CHECKMARK(module->bipolar_pitch_mode));
    bipolar_pitch_option->module = module;
    menu->addChild(bipolar_pitch_option);
    */
  }
};
<|MERGE_RESOLUTION|>--- conflicted
+++ resolved
@@ -1,165 +1,110 @@
-struct GrainEngineMK2Widget : ModuleWidget
-{
-  GrainEngineMK2Widget(GrainEngineMK2* module)
-  {
-    setModule(module);
-    setPanel(APP->window->loadSvg(asset::plugin(pluginInstance, "res/grain_engine_mk2/grain_engine_mk2_front_panel.svg")));
-
-<<<<<<< HEAD
-    // float hrule1 = 24.465;
-    float hrule2 = 36.085;
-    float hrule3 = 64.811;
-    float hrule4 = 78.985;
-    float hrule5 = 90.466;
-    float hrule6 = 114.702;
-
-    float vrule_a_1 = 15.903;
-    float vrule_a_2 = 37.278;
-    float vrule_a_3 = 53.263;
-    // float vrule_a_4 = 69.249;
-    float vrule_a_5 = 85.234;
-
-    float vrule_b_1 = 9.421;
-    float vrule_b_2 = 29.491;
-    float vrule_b_3 = 49.562;
-    float vrule_b_4 = 69.632;
-    float vrule_b_5 = 89.702;
-
-    // float vrule_c_1 = 21.448;
-    float vrule_c_2 = 35.969;
-    float vrule_c_3 = 50.491;
-    float vrule_c_4 = 65.012;
-
-    // Position
-		// addParam(createParamCentered<RoundHugeBlackKnob>(mm2px(Vec(vrule_a_1, 24.465)), module, GrainEngineMK2::POSITION_COARSE_KNOB));
-
-    addParam(createParamCentered<RoundHugeBlackKnob>(mm2px(Vec(vrule_a_1, 24.465)), module, GrainEngineMK2::POSITION_KNOB));
-    addParam(createParamCentered<Trimpot>(mm2px(Vec(vrule_a_2, 24.465)), module, GrainEngineMK2::POSITION_ATTN_KNOB));
-    addInput(createInputCentered<PJ301MPort>(mm2px(Vec(vrule_a_3, 24.465)), module, GrainEngineMK2::POSITION_INPUT));
-
-    addParam(createParamCentered<Trimpot>(mm2px(Vec(vrule_a_5, 24.465)), module, GrainEngineMK2::JITTER_KNOB));
-    addInput(createInputCentered<PJ301MPort>(mm2px(Vec(vrule_a_5, hrule2)), module, GrainEngineMK2::JITTER_INPUT));
-
-    // Spawn input
-    addInput(createInputCentered<PJ301MPort>(mm2px(Vec(vrule_c_2, hrule6)), module, GrainEngineMK2::SPAWN_TRIGGER_INPUT));
-
-    // Pan input
-    addInput(createInputCentered<PJ301MPort>(mm2px(Vec(vrule_c_3, hrule6)), module, GrainEngineMK2::PAN_INPUT));
-
-    // Trim knob
-    addParam(createParamCentered<Trimpot>(mm2px(Vec(vrule_c_4, hrule6)), module, GrainEngineMK2::TRIM_KNOB));
-
-    // Audio Output
-    addOutput(createOutputCentered<PJ301MPort>(mm2px(Vec(79.816, hrule6)), module, GrainEngineMK2::AUDIO_OUTPUT_LEFT));
-    addOutput(createOutputCentered<PJ301MPort>(mm2px(Vec(90.54, hrule6)), module, GrainEngineMK2::AUDIO_OUTPUT_RIGHT));
-=======
-    PNGPanel *png_panel = new PNGPanel("res/grain_engine_mk2/grain_engine_main_baseplate_small.png", 101.6, 128.5);
-    addChild(png_panel);
-
-    // Add typography layer
-    std::shared_ptr<Svg> svg = APP->window->loadSvg(asset::plugin(pluginInstance, "res/grain_engine_mk2/grain_engine_typography.svg"));
-    VoxglitchPanel *voxglitch_panel = new VoxglitchPanel;
-    voxglitch_panel->setBackground(svg);
-    addChild(voxglitch_panel);
->>>>>>> fc315db7
-
-    //
-    // Control inputs in the center area of the module
-    //
-    addParam(createParamCentered<VoxglitchLargeKnob>(Vec(150.407593,78.039162), module, GrainEngineMK2::POSITION_KNOB));
-    addParam(createParamCentered<VoxglitchAttenuator>(Vec(224.822815,59.589138), module, GrainEngineMK2::POSITION_ATTN_KNOB));
-    addInput(createInputCentered<VoxglitchInputPort>(Vec(231.972626,96.289116), module, GrainEngineMK2::POSITION_INPUT));
-
-    addParam(createParamCentered<VoxglitchAttenuator>(Vec(75.375320,59.539215), module, GrainEngineMK2::JITTER_KNOB));
-    addInput(createInputCentered<VoxglitchInputPort>(Vec(67.875175,96.400185), module, GrainEngineMK2::JITTER_INPUT));
-
-    // Spawn rate
-    addParam(createParamCentered<VoxglitchMediumKnob>(Vec(33.867897,178.221176), module, GrainEngineMK2::RATE_KNOB));
-    addParam(createParamCentered<VoxglitchAttenuator>(Vec(33.867897,223.223434), module, GrainEngineMK2::RATE_ATTN_KNOB));;
-    addInput(createInputCentered<VoxglitchInputPort>(Vec(33.867897,260.573914), module, GrainEngineMK2::RATE_INPUT));
-
-    // Window
-    addParam(createParamCentered<VoxglitchMediumKnob>(Vec(91.929710, 178.221176), module, GrainEngineMK2::WINDOW_KNOB));
-    addParam(createParamCentered<VoxglitchAttenuator>(Vec(91.929710, 223.223434), module, GrainEngineMK2::WINDOW_ATTN_KNOB));
-    addInput(createInputCentered<VoxglitchInputPort>(Vec(91.929710, 260.573914), module, GrainEngineMK2::WINDOW_INPUT));
-
-    // Grains
-    addParam(createParamCentered<VoxglitchMediumKnob>(Vec(149.991523, 178.221176), module, GrainEngineMK2::GRAINS_KNOB));
-    addParam(createParamCentered<VoxglitchAttenuator>(Vec(149.991523, 223.223434), module, GrainEngineMK2::GRAINS_ATTN_KNOB));
-    addInput(createInputCentered<VoxglitchInputPort>(Vec(149.991523, 260.573914), module, GrainEngineMK2::GRAINS_INPUT));
-
-    // Pitch
-<<<<<<< HEAD
-    addParam(createParamCentered<RoundBlackKnob>(mm2px(Vec(vrule_b_4, hrule3)), module, GrainEngineMK2::PITCH_KNOB));
-    // addParam(createParamCentered<Trimpot>(mm2px(Vec(vrule_b_4, hrule4)), module, GrainEngineMK2::PITCH_ATTN_KNOB));
-    addInput(createInputCentered<PJ301MPort>(mm2px(Vec(vrule_b_4, hrule5)), module, GrainEngineMK2::PITCH_INPUT));
-=======
-    addParam(createParamCentered<VoxglitchMediumKnob>(Vec(208.303345, 178.221176), module, GrainEngineMK2::PITCH_KNOB));
-    addParam(createParamCentered<VoxglitchAttenuator>(Vec(208.303345, 223.223434), module, GrainEngineMK2::PITCH_ATTN_KNOB));
-    addInput(createInputCentered<VoxglitchInputPort>(Vec(208.303345, 260.573914), module, GrainEngineMK2::PITCH_INPUT));
->>>>>>> fc315db7
-
-    // Sample
-    addParam(createParamCentered<VoxglitchMediumKnob>(Vec(266.415070, 178.221176), module, GrainEngineMK2::SAMPLE_KNOB));
-    addParam(createParamCentered<VoxglitchAttenuator>(Vec(266.415070, 223.223434), module, GrainEngineMK2::SAMPLE_ATTN_KNOB));
-    addInput(createInputCentered<VoxglitchInputPort>(Vec(266.415070, 260.573914), module, GrainEngineMK2::SAMPLE_INPUT));
-
-    // Spawn trigger input
-    addInput(createInputCentered<VoxglitchInputPort>(Vec(33.607643,342.537292), module, GrainEngineMK2::SPAWN_TRIGGER_INPUT));
-
-    // Pan input
-    addInput(createInputCentered<VoxglitchInputPort>(Vec(91.887779,342.637268), module, GrainEngineMK2::PAN_INPUT));
-
-    // Trim knob
-    addParam(createParamCentered<VoxglitchAttenuator>(Vec(180.087967,342.287354), module, GrainEngineMK2::TRIM_KNOB));
-
-    // Audio Output
-    addOutput(createOutputCentered<VoxglitchOutputPort>(Vec(225.577179,342.537292), module, GrainEngineMK2::AUDIO_OUTPUT_LEFT));
-    addOutput(createOutputCentered<VoxglitchOutputPort>(Vec(266.140045,342.452545), module, GrainEngineMK2::AUDIO_OUTPUT_RIGHT));
-
-
-    GrainEngineMK2PosDisplay *pos_display = new GrainEngineMK2PosDisplay();
-    pos_display->box.pos = mm2px(Vec(DRAW_AREA_POSITION_X, DRAW_AREA_POSITION_Y));
-    pos_display->module = module;
-    addChild(pos_display);
-  }
-
-  /*
-  struct BipolarPitchOption : MenuItem {
-    GrainEngineMK2 *module;
-
-    void onAction(const event::Action &e) override {
-      module->bipolar_pitch_mode ^= true; // flip the value
-    }
-  };
-  */
-
-  void appendContextMenu(Menu *menu) override
-  {
-    GrainEngineMK2 *module = dynamic_cast<GrainEngineMK2*>(this->module);
-    assert(module);
-
-    menu->addChild(new MenuEntry); // For spacing only
-    menu->addChild(createMenuLabel("Samples"));
-
-		//
-		// Add the sample slots to the right-click context menu
-		//
-
-		for(int i=0; i < NUMBER_OF_SAMPLES; i++)
-		{
-			GrainEngineMK2LoadSample *menu_item_load_sample = new GrainEngineMK2LoadSample();
-			menu_item_load_sample->sample_number = i;
-			menu_item_load_sample->text = std::to_string(i+1) + ": " + module->loaded_filenames[i];
-			menu_item_load_sample->module = module;
-			menu->addChild(menu_item_load_sample);
-		}
-
-    // Bipolar pitch mode selection
-    /*
-    BipolarPitchOption *bipolar_pitch_option = createMenuItem<BipolarPitchOption>("Bipolar Pitch CV Input", CHECKMARK(module->bipolar_pitch_mode));
-    bipolar_pitch_option->module = module;
-    menu->addChild(bipolar_pitch_option);
-    */
-  }
-};
+struct GrainEngineMK2Widget : ModuleWidget
+{
+  GrainEngineMK2Widget(GrainEngineMK2* module)
+  {
+    setModule(module);
+    setPanel(APP->window->loadSvg(asset::plugin(pluginInstance, "res/grain_engine_mk2/grain_engine_mk2_front_panel.svg")));
+
+    PNGPanel *png_panel = new PNGPanel("res/grain_engine_mk2/grain_engine_main_baseplate_small.png", 101.6, 128.5);
+    addChild(png_panel);
+
+    // Add typography layer
+    std::shared_ptr<Svg> svg = APP->window->loadSvg(asset::plugin(pluginInstance, "res/grain_engine_mk2/grain_engine_typography.svg"));
+    VoxglitchPanel *voxglitch_panel = new VoxglitchPanel;
+    voxglitch_panel->setBackground(svg);
+    addChild(voxglitch_panel);
+
+    //
+    // Control inputs in the center area of the module
+    //
+    addParam(createParamCentered<VoxglitchLargeKnob>(Vec(150.407593,78.039162), module, GrainEngineMK2::POSITION_KNOB));
+    addParam(createParamCentered<VoxglitchAttenuator>(Vec(224.822815,59.589138), module, GrainEngineMK2::POSITION_ATTN_KNOB));
+    addInput(createInputCentered<VoxglitchInputPort>(Vec(231.972626,96.289116), module, GrainEngineMK2::POSITION_INPUT));
+
+    addParam(createParamCentered<VoxglitchAttenuator>(Vec(75.375320,59.539215), module, GrainEngineMK2::JITTER_KNOB));
+    addInput(createInputCentered<VoxglitchInputPort>(Vec(67.875175,96.400185), module, GrainEngineMK2::JITTER_INPUT));
+
+    // Spawn rate
+    addParam(createParamCentered<VoxglitchMediumKnob>(Vec(33.867897,178.221176), module, GrainEngineMK2::RATE_KNOB));
+    addParam(createParamCentered<VoxglitchAttenuator>(Vec(33.867897,223.223434), module, GrainEngineMK2::RATE_ATTN_KNOB));;
+    addInput(createInputCentered<VoxglitchInputPort>(Vec(33.867897,260.573914), module, GrainEngineMK2::RATE_INPUT));
+
+    // Window
+    addParam(createParamCentered<VoxglitchMediumKnob>(Vec(91.929710, 178.221176), module, GrainEngineMK2::WINDOW_KNOB));
+    addParam(createParamCentered<VoxglitchAttenuator>(Vec(91.929710, 223.223434), module, GrainEngineMK2::WINDOW_ATTN_KNOB));
+    addInput(createInputCentered<VoxglitchInputPort>(Vec(91.929710, 260.573914), module, GrainEngineMK2::WINDOW_INPUT));
+
+    // Grains
+    addParam(createParamCentered<VoxglitchMediumKnob>(Vec(149.991523, 178.221176), module, GrainEngineMK2::GRAINS_KNOB));
+    addParam(createParamCentered<VoxglitchAttenuator>(Vec(149.991523, 223.223434), module, GrainEngineMK2::GRAINS_ATTN_KNOB));
+    addInput(createInputCentered<VoxglitchInputPort>(Vec(149.991523, 260.573914), module, GrainEngineMK2::GRAINS_INPUT));
+
+    // Pitch
+    addParam(createParamCentered<VoxglitchMediumKnob>(Vec(208.303345, 178.221176), module, GrainEngineMK2::PITCH_KNOB));
+    // addParam(createParamCentered<VoxglitchAttenuator>(Vec(208.303345, 223.223434), module, GrainEngineMK2::PITCH_ATTN_KNOB));
+    addInput(createInputCentered<VoxglitchInputPort>(Vec(208.303345, 260.573914), module, GrainEngineMK2::PITCH_INPUT));
+
+    // Sample
+    addParam(createParamCentered<VoxglitchMediumKnob>(Vec(266.415070, 178.221176), module, GrainEngineMK2::SAMPLE_KNOB));
+    addParam(createParamCentered<VoxglitchAttenuator>(Vec(266.415070, 223.223434), module, GrainEngineMK2::SAMPLE_ATTN_KNOB));
+    addInput(createInputCentered<VoxglitchInputPort>(Vec(266.415070, 260.573914), module, GrainEngineMK2::SAMPLE_INPUT));
+
+    // Spawn trigger input
+    addInput(createInputCentered<VoxglitchInputPort>(Vec(33.607643,342.537292), module, GrainEngineMK2::SPAWN_TRIGGER_INPUT));
+
+    // Pan input
+    addInput(createInputCentered<VoxglitchInputPort>(Vec(91.887779,342.637268), module, GrainEngineMK2::PAN_INPUT));
+
+    // Trim knob
+    addParam(createParamCentered<VoxglitchAttenuator>(Vec(180.087967,342.287354), module, GrainEngineMK2::TRIM_KNOB));
+
+    // Audio Output
+    addOutput(createOutputCentered<VoxglitchOutputPort>(Vec(225.577179,342.537292), module, GrainEngineMK2::AUDIO_OUTPUT_LEFT));
+    addOutput(createOutputCentered<VoxglitchOutputPort>(Vec(266.140045,342.452545), module, GrainEngineMK2::AUDIO_OUTPUT_RIGHT));
+
+
+    GrainEngineMK2PosDisplay *pos_display = new GrainEngineMK2PosDisplay();
+    pos_display->box.pos = mm2px(Vec(DRAW_AREA_POSITION_X, DRAW_AREA_POSITION_Y));
+    pos_display->module = module;
+    addChild(pos_display);
+  }
+
+  /*
+  struct BipolarPitchOption : MenuItem {
+    GrainEngineMK2 *module;
+
+    void onAction(const event::Action &e) override {
+      module->bipolar_pitch_mode ^= true; // flip the value
+    }
+  };
+  */
+
+  void appendContextMenu(Menu *menu) override
+  {
+    GrainEngineMK2 *module = dynamic_cast<GrainEngineMK2*>(this->module);
+    assert(module);
+
+    menu->addChild(new MenuEntry); // For spacing only
+    menu->addChild(createMenuLabel("Samples"));
+
+		//
+		// Add the sample slots to the right-click context menu
+		//
+
+		for(int i=0; i < NUMBER_OF_SAMPLES; i++)
+		{
+			GrainEngineMK2LoadSample *menu_item_load_sample = new GrainEngineMK2LoadSample();
+			menu_item_load_sample->sample_number = i;
+			menu_item_load_sample->text = std::to_string(i+1) + ": " + module->loaded_filenames[i];
+			menu_item_load_sample->module = module;
+			menu->addChild(menu_item_load_sample);
+		}
+
+    // Bipolar pitch mode selection
+    /*
+    BipolarPitchOption *bipolar_pitch_option = createMenuItem<BipolarPitchOption>("Bipolar Pitch CV Input", CHECKMARK(module->bipolar_pitch_mode));
+    bipolar_pitch_option->module = module;
+    menu->addChild(bipolar_pitch_option);
+    */
+  }
+};