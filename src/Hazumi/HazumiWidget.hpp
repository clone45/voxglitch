--- conflicted
+++ resolved
@@ -1,164 +1,148 @@
-struct HazumiWidget : VoxglitchModuleWidget
-{
-  float gate_output_locations[SEQUENCER_COLUMNS] = {
-    48.1875, 58.226, 68.2656, 78.304, 88.34375, 98.3828, 108.4218, 118.461
-  };
-
-  HazumiWidget(Hazumi* module)
-  {
-    setModule(module);
-<<<<<<< HEAD
-    setPanel(APP->window->loadSvg(asset::plugin(pluginInstance, "res/hazumi_front_panel.svg")));
-
-    // Step & Reset inputs
-    addInput(createInputCentered<PJ301MPort>(mm2px(Vec(75.25, 12.0468)), module, Hazumi::STEP_INPUT));
-    addInput(createInputCentered<PJ301MPort>(mm2px(Vec(75.25, 29.617)), module, Hazumi::RESET_INPUT));
-
-    // Add outputs
-    for(unsigned int i=0; i<SEQUENCER_COLUMNS; i++)
-    {
-      float x = 75.25;
-      float y = gate_output_locations[i];
-      addOutput(createOutputCentered<PJ301MPort>(mm2px(Vec(x, y)), module, Hazumi::GATE_OUTPUTS + i));
-    }
-=======
-    setPanel(APP->window->loadSvg(asset::plugin(pluginInstance, "res/hazumi/hazumi_front_panel.svg")));
-
-    // Load up the background PNG and add it to the panel
-    PNGPanel *png_panel = new PNGPanel("res/hazumi/hazumi_baseplate_small.png", 86.360, 128.5);
-    addChild(png_panel);
-
-    // Add typography layer
-    std::shared_ptr<Svg> svg = APP->window->loadSvg(asset::plugin(pluginInstance, "res/hazumi/hazumi_typography.svg"));
-    VoxglitchPanel *voxglitch_panel = new VoxglitchPanel;
-    voxglitch_panel->setBackground(svg);
-    addChild(voxglitch_panel);
-
-    addInput(createInputCentered<VoxglitchInputPort>(Vec(223.500000,41.499992), module, Hazumi::STEP_INPUT));
-    addInput(createInputCentered<VoxglitchInputPort>(Vec(223.500000,92.250000), module, Hazumi::RESET_INPUT));
-
-    addOutput(createOutputCentered<VoxglitchOutputPort>(Vec(229.750000,145.100006), module, Hazumi::GATE_OUTPUT_1));
-    addOutput(createOutputCentered<VoxglitchOutputPort>(Vec(229.750000,174.400024), module, Hazumi::GATE_OUTPUT_2));
-    addOutput(createOutputCentered<VoxglitchOutputPort>(Vec(229.750000,203.750031), module, Hazumi::GATE_OUTPUT_3));
-    addOutput(createOutputCentered<VoxglitchOutputPort>(Vec(229.750000,233.000000), module, Hazumi::GATE_OUTPUT_4));
-    addOutput(createOutputCentered<VoxglitchOutputPort>(Vec(229.750000,262.568787), module, Hazumi::GATE_OUTPUT_5));
-    addOutput(createOutputCentered<VoxglitchOutputPort>(Vec(229.750000,292.013977), module, Hazumi::GATE_OUTPUT_6));
-    addOutput(createOutputCentered<VoxglitchOutputPort>(Vec(229.750000,321.304443), module, Hazumi::GATE_OUTPUT_7));
-    addOutput(createOutputCentered<VoxglitchOutputPort>(Vec(229.750000,350.698181), module, Hazumi::GATE_OUTPUT_8));
->>>>>>> fc315db7
-
-    // Add display
-    HazumiSequencerDisplay *hazumi_sequencer_display = new HazumiSequencerDisplay();
-    hazumi_sequencer_display->box.pos = Vec(21.250000,21.000000);
-    hazumi_sequencer_display->module = module;
-    addChild(hazumi_sequencer_display);
-  }
-
-  struct TriggerOptionValueItem : MenuItem {
-    Hazumi *module;
-    int option = 0;
-    int column = 0;
-
-    void onAction(const event::Action &e) override {
-      if(column >= 0)
-      {
-        module->hazumi_sequencer.trigger_options[column] = option;
-      }
-      else
-      {
-        for(unsigned int i=0; i < SEQUENCER_COLUMNS; i++)
-        {
-          module->hazumi_sequencer.trigger_options[i] = option;
-        }
-      }
-    }
-  };
-
-  struct TriggerOptionMenuItem : MenuItem {
-    Hazumi *module;
-    int column = 0;
-
-    Menu *createChildMenu() override {
-      Menu *menu = new Menu;
-
-      // trigger location == 0 (bottom) is default
-      TriggerOptionValueItem *trigger_option_value_item_0 = createMenuItem<TriggerOptionValueItem>(module->trigger_options_names[TRIGGER_AT_BOTTOM], CHECKMARK(module->hazumi_sequencer.trigger_options[this->column] == 0));
-      trigger_option_value_item_0->module = module;
-      trigger_option_value_item_0->option = TRIGGER_AT_BOTTOM;
-      trigger_option_value_item_0->column = this->column;
-      menu->addChild(trigger_option_value_item_0);
-
-      TriggerOptionValueItem *trigger_option_value_item_1 = createMenuItem<TriggerOptionValueItem>(module->trigger_options_names[TRIGGER_AT_TOP], CHECKMARK(module->hazumi_sequencer.trigger_options[this->column] == 1));
-      trigger_option_value_item_1->module = module;
-      trigger_option_value_item_1->option = TRIGGER_AT_TOP;
-      trigger_option_value_item_1->column = this->column;
-      menu->addChild(trigger_option_value_item_1);
-
-      TriggerOptionValueItem *trigger_option_value_item_2 = createMenuItem<TriggerOptionValueItem>(module->trigger_options_names[TRIGGER_AT_BOTH], CHECKMARK(module->hazumi_sequencer.trigger_options[this->column] == 2));
-      trigger_option_value_item_2->module = module;
-      trigger_option_value_item_2->option = TRIGGER_AT_BOTH;
-      trigger_option_value_item_2->column = this->column;
-      menu->addChild(trigger_option_value_item_2);
-
-      return menu;
-    }
-  };
-
-  struct SequencerItemAll : MenuItem {
-    Hazumi *module;
-
-    Menu *createChildMenu() override {
-      Menu *menu = new Menu;
-
-      TriggerOptionMenuItem *trigger_option_menu_item = createMenuItem<TriggerOptionMenuItem>("Trigger Location", RIGHT_ARROW);
-      trigger_option_menu_item->column = -1; // -1 means "all" in this context
-      trigger_option_menu_item->module = module;
-      menu->addChild(trigger_option_menu_item);
-
-      return menu;
-    }
-  };
-
-  struct SequencerItem : MenuItem {
-    Hazumi *module;
-    unsigned int column = 0;
-
-    Menu *createChildMenu() override {
-      Menu *menu = new Menu;
-
-      TriggerOptionMenuItem *trigger_option_menu_item = createMenuItem<TriggerOptionMenuItem>("Trigger Location", RIGHT_ARROW);
-      trigger_option_menu_item->column = this->column;
-      trigger_option_menu_item->module = module;
-      menu->addChild(trigger_option_menu_item);
-
-      return menu;
-    }
-  };
-
-  void appendContextMenu(Menu *menu) override
-  {
-    Hazumi *module = dynamic_cast<Hazumi*>(this->module);
-    assert(module);
-
-    // Menu in development
-    menu->addChild(new MenuEntry); // For spacing only
-    menu->addChild(createMenuLabel("Column Settings"));
-
-    SequencerItem *all_sequencer_items = createMenuItem<SequencerItem>("All Columns", RIGHT_ARROW);
-    all_sequencer_items->module = module;
-    all_sequencer_items->column = -1; // -1 means "all columns"
-    menu->addChild(all_sequencer_items);
-
-    // Add individual sequencer settings
-    SequencerItem *sequencer_items[8];
-
-    for(unsigned int i=0; i < SEQUENCER_COLUMNS; i++)
-    {
-      sequencer_items[i] = createMenuItem<SequencerItem>("Column #" + std::to_string(i + 1), RIGHT_ARROW);
-      sequencer_items[i]->module = module;
-      sequencer_items[i]->column = i;
-      menu->addChild(sequencer_items[i]);
-    }
-  }
-
-};
+struct HazumiWidget : VoxglitchModuleWidget
+{
+  float gate_output_locations[SEQUENCER_COLUMNS] = {
+    48.1875, 58.226, 68.2656, 78.304, 88.34375, 98.3828, 108.4218, 118.461
+  };
+
+  HazumiWidget(Hazumi* module)
+  {
+    setModule(module);
+    setPanel(APP->window->loadSvg(asset::plugin(pluginInstance, "res/hazumi/hazumi_front_panel.svg")));
+
+    // Load up the background PNG and add it to the panel
+    PNGPanel *png_panel = new PNGPanel("res/hazumi/hazumi_baseplate_small.png", 86.360, 128.5);
+    addChild(png_panel);
+
+    // Add typography layer
+    std::shared_ptr<Svg> svg = APP->window->loadSvg(asset::plugin(pluginInstance, "res/hazumi/hazumi_typography.svg"));
+    VoxglitchPanel *voxglitch_panel = new VoxglitchPanel;
+    voxglitch_panel->setBackground(svg);
+    addChild(voxglitch_panel);
+
+    addInput(createInputCentered<VoxglitchInputPort>(Vec(223.500000,41.499992), module, Hazumi::STEP_INPUT));
+    addInput(createInputCentered<VoxglitchInputPort>(Vec(223.500000,92.250000), module, Hazumi::RESET_INPUT));
+
+    addOutput(createOutputCentered<VoxglitchOutputPort>(Vec(229.750000,145.100006), module, Hazumi::GATE_OUTPUTS + 0));
+    addOutput(createOutputCentered<VoxglitchOutputPort>(Vec(229.750000,174.400024), module, Hazumi::GATE_OUTPUTS + 1));
+    addOutput(createOutputCentered<VoxglitchOutputPort>(Vec(229.750000,203.750031), module, Hazumi::GATE_OUTPUTS + 2));
+    addOutput(createOutputCentered<VoxglitchOutputPort>(Vec(229.750000,233.000000), module, Hazumi::GATE_OUTPUTS + 3));
+    addOutput(createOutputCentered<VoxglitchOutputPort>(Vec(229.750000,262.568787), module, Hazumi::GATE_OUTPUTS + 4));
+    addOutput(createOutputCentered<VoxglitchOutputPort>(Vec(229.750000,292.013977), module, Hazumi::GATE_OUTPUTS + 5));
+    addOutput(createOutputCentered<VoxglitchOutputPort>(Vec(229.750000,321.304443), module, Hazumi::GATE_OUTPUTS + 6));
+    addOutput(createOutputCentered<VoxglitchOutputPort>(Vec(229.750000,350.698181), module, Hazumi::GATE_OUTPUTS + 7));
+
+    // Add display
+    HazumiSequencerDisplay *hazumi_sequencer_display = new HazumiSequencerDisplay();
+    hazumi_sequencer_display->box.pos = Vec(21.250000,21.000000);
+    hazumi_sequencer_display->module = module;
+    addChild(hazumi_sequencer_display);
+  }
+
+  struct TriggerOptionValueItem : MenuItem {
+    Hazumi *module;
+    int option = 0;
+    int column = 0;
+
+    void onAction(const event::Action &e) override {
+      if(column >= 0)
+      {
+        module->hazumi_sequencer.trigger_options[column] = option;
+      }
+      else
+      {
+        for(unsigned int i=0; i < SEQUENCER_COLUMNS; i++)
+        {
+          module->hazumi_sequencer.trigger_options[i] = option;
+        }
+      }
+    }
+  };
+
+  struct TriggerOptionMenuItem : MenuItem {
+    Hazumi *module;
+    int column = 0;
+
+    Menu *createChildMenu() override {
+      Menu *menu = new Menu;
+
+      // trigger location == 0 (bottom) is default
+      TriggerOptionValueItem *trigger_option_value_item_0 = createMenuItem<TriggerOptionValueItem>(module->trigger_options_names[TRIGGER_AT_BOTTOM], CHECKMARK(module->hazumi_sequencer.trigger_options[this->column] == 0));
+      trigger_option_value_item_0->module = module;
+      trigger_option_value_item_0->option = TRIGGER_AT_BOTTOM;
+      trigger_option_value_item_0->column = this->column;
+      menu->addChild(trigger_option_value_item_0);
+
+      TriggerOptionValueItem *trigger_option_value_item_1 = createMenuItem<TriggerOptionValueItem>(module->trigger_options_names[TRIGGER_AT_TOP], CHECKMARK(module->hazumi_sequencer.trigger_options[this->column] == 1));
+      trigger_option_value_item_1->module = module;
+      trigger_option_value_item_1->option = TRIGGER_AT_TOP;
+      trigger_option_value_item_1->column = this->column;
+      menu->addChild(trigger_option_value_item_1);
+
+      TriggerOptionValueItem *trigger_option_value_item_2 = createMenuItem<TriggerOptionValueItem>(module->trigger_options_names[TRIGGER_AT_BOTH], CHECKMARK(module->hazumi_sequencer.trigger_options[this->column] == 2));
+      trigger_option_value_item_2->module = module;
+      trigger_option_value_item_2->option = TRIGGER_AT_BOTH;
+      trigger_option_value_item_2->column = this->column;
+      menu->addChild(trigger_option_value_item_2);
+
+      return menu;
+    }
+  };
+
+  struct SequencerItemAll : MenuItem {
+    Hazumi *module;
+
+    Menu *createChildMenu() override {
+      Menu *menu = new Menu;
+
+      TriggerOptionMenuItem *trigger_option_menu_item = createMenuItem<TriggerOptionMenuItem>("Trigger Location", RIGHT_ARROW);
+      trigger_option_menu_item->column = -1; // -1 means "all" in this context
+      trigger_option_menu_item->module = module;
+      menu->addChild(trigger_option_menu_item);
+
+      return menu;
+    }
+  };
+
+  struct SequencerItem : MenuItem {
+    Hazumi *module;
+    unsigned int column = 0;
+
+    Menu *createChildMenu() override {
+      Menu *menu = new Menu;
+
+      TriggerOptionMenuItem *trigger_option_menu_item = createMenuItem<TriggerOptionMenuItem>("Trigger Location", RIGHT_ARROW);
+      trigger_option_menu_item->column = this->column;
+      trigger_option_menu_item->module = module;
+      menu->addChild(trigger_option_menu_item);
+
+      return menu;
+    }
+  };
+
+  void appendContextMenu(Menu *menu) override
+  {
+    Hazumi *module = dynamic_cast<Hazumi*>(this->module);
+    assert(module);
+
+    // Menu in development
+    menu->addChild(new MenuEntry); // For spacing only
+    menu->addChild(createMenuLabel("Column Settings"));
+
+    SequencerItem *all_sequencer_items = createMenuItem<SequencerItem>("All Columns", RIGHT_ARROW);
+    all_sequencer_items->module = module;
+    all_sequencer_items->column = -1; // -1 means "all columns"
+    menu->addChild(all_sequencer_items);
+
+    // Add individual sequencer settings
+    SequencerItem *sequencer_items[8];
+
+    for(unsigned int i=0; i < SEQUENCER_COLUMNS; i++)
+    {
+      sequencer_items[i] = createMenuItem<SequencerItem>("Column #" + std::to_string(i + 1), RIGHT_ARROW);
+      sequencer_items[i]->module = module;
+      sequencer_items[i]->column = i;
+      menu->addChild(sequencer_items[i]);
+    }
+  }
+
+};