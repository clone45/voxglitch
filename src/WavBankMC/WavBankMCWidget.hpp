struct WavBankMCWidget : VoxglitchModuleWidget
{
	WavBankMCWidget(WavBankMC* module)
	{
		setModule(module);

    // Load and apply theme
    theme.load("wavbank_mc");
    applyTheme();

    // Add rack screws
    if(theme.showScrews())
    {
      addChild(createWidget<ScrewHexBlack>(Vec(RACK_GRID_WIDTH, 0)));
  		addChild(createWidget<ScrewHexBlack>(Vec(RACK_GRID_WIDTH, RACK_GRID_HEIGHT - RACK_GRID_WIDTH)));
<<<<<<< HEAD
=======
  		// addChild(createWidget<ScrewHexBlack>(Vec(box.size.x - 2 * RACK_GRID_WIDTH, RACK_GRID_HEIGHT - RACK_GRID_WIDTH)));
>>>>>>> 3321da6b
    }

    addParam(createParamCentered<VoxglitchLargeKnob>(themePos("WAV_KNOB"), module, WavBankMC::WAV_KNOB));
    addInput(createInputCentered<VoxglitchInputPort>(themePos("WAV_INPUT"), module, WavBankMC::WAV_INPUT));
    addParam(createParamCentered<VoxglitchAttenuator>(themePos("WAV_ATTN_KNOB"), module, WavBankMC::WAV_ATTN_KNOB));

    addInput(createInputCentered<VoxglitchInputPort>(themePos("TRIG_INPUT"), module, WavBankMC::TRIG_INPUT));
    addInput(createInputCentered<VoxglitchInputPort>(themePos("NEXT_WAV_TRIGGER_INPUT"), module, WavBankMC::NEXT_WAV_TRIGGER_INPUT));
    addInput(createInputCentered<VoxglitchInputPort>(themePos("PREV_WAV_TRIGGER_INPUT"), module, WavBankMC::PREV_WAV_TRIGGER_INPUT));

    // TODO: Think of being able to light up the light without pressing the button
    addParam(createParamCentered<VoxglitchRoundMomentaryLampSwitch>(themePos("TRIG_INPUT_BUTTON_PARAM"), module, WavBankMC::TRIG_INPUT_BUTTON_PARAM));
    addParam(createParamCentered<VoxglitchRoundMomentaryLampSwitch>(themePos("NEXT_WAV_BUTTON_PARAM"), module, WavBankMC::NEXT_WAV_BUTTON_PARAM));
    addParam(createParamCentered<VoxglitchRoundMomentaryLampSwitch>(themePos("PREV_WAV_BUTTON_PARAM"), module, WavBankMC::PREV_WAV_BUTTON_PARAM));

    addInput(createInputCentered<VoxglitchInputPort>(themePos("PITCH_INPUT"), module, WavBankMC::PITCH_INPUT));
    addInput(createInputCentered<VoxglitchInputPort>(themePos("VOLUME_INPUT"), module, WavBankMC::VOLUME_INPUT));

		addOutput(createOutputCentered<VoxglitchPolyPort>(themePos("POLY_WAV_OUTPUT"), module, WavBankMC::POLY_WAV_OUTPUT));
    addOutput(createOutputCentered<VoxglitchOutputPort>(themePos("LEFT_WAV_OUTPUT"), module, WavBankMC::LEFT_WAV_OUTPUT));
    addOutput(createOutputCentered<VoxglitchOutputPort>(themePos("RIGHT_WAV_OUTPUT"), module, WavBankMC::RIGHT_WAV_OUTPUT));

		addParam(createParamCentered<squareToggle>(themePos("LOOP_SWITCH"), module, WavBankMC::LOOP_SWITCH));

    WavBankMCReadout *readout = new WavBankMCReadout();
		readout->box.pos = themePos("READOUT");
		readout->box.size = Vec(READOUT_WIDTH, READOUT_HEIGHT);
		readout->module = module;
		addChild(readout);
	}


  struct RestartOption : MenuItem {
    WavBankMC *module;
    void onAction(const event::Action &e) override {
      module->sample_change_mode = RESTART_PLAYBACK;
    }
  };

  struct ContinualOption : MenuItem {
    WavBankMC *module;
    void onAction(const event::Action &e) override {
      module->sample_change_mode = CONTINUAL_PLAYBACK;
    }
  };

  struct SampleChangeModeMenu : MenuItem {
    WavBankMC *module;

    Menu *createChildMenu() override {
      Menu *menu = new Menu;

      RestartOption *restart_option = createMenuItem<RestartOption>("Restart", CHECKMARK(module->sample_change_mode == RESTART_PLAYBACK));
      restart_option->module = module;
      menu->addChild(restart_option);

      ContinualOption *continual_option = createMenuItem<ContinualOption>("Continual", CHECKMARK(module->sample_change_mode == CONTINUAL_PLAYBACK));
      continual_option->module = module;
      menu->addChild(continual_option);

      return menu;
    }
  };

  struct SmoothingMenuItem : MenuItem {
    WavBankMC* module;
    void onAction(const event::Action& e) override {
      module->smoothing = !(module->smoothing);
    }
  };



  //
  // menu structure for selecting between different trigger input behaviors
  //
  /*
  struct TriggerOption : MenuItem {
    WavBankMC *module;

    void onAction(const event::Action &e) override {
      module->trig_input_response_mode = TRIGGER;
    }
  };

  struct GateOption : MenuItem {
    WavBankMC *module;

    void onAction(const event::Action &e) override {
    module->trig_input_response_mode = GATE;
    }
  };

  struct TriggerModeMenu : MenuItem {
    WavBankMC *module;

    Menu *createChildMenu() override {
      Menu *menu = new Menu;

      TriggerOption *trigger_option = createMenuItem<TriggerOption>("Trigger", CHECKMARK(module->trig_input_response_mode == TRIGGER));
      trigger_option->module = module;
      menu->addChild(trigger_option);

      GateOption *gate_option = createMenuItem<GateOption>("Gate", CHECKMARK(module->trig_input_response_mode == GATE));
      gate_option->module = module;
      menu->addChild(gate_option);

      return menu;
    }
  };
  */
  // }} End of trigger mode menu code


	void appendContextMenu(Menu *menu) override
	{
		WavBankMC *module = dynamic_cast<WavBankMC*>(this->module);
		assert(module);

		// For spacing only
		menu->addChild(new MenuEntry);

    /*
    TriggerModeMenu *trigger_mode_menu = createMenuItem<TriggerModeMenu>("Trigger Mode", RIGHT_ARROW);
    trigger_mode_menu->module = module;
    menu->addChild(trigger_mode_menu);
    */

		SampleChangeModeMenu* sample_change_mode_menu = createMenuItem<SampleChangeModeMenu>("Sample Change Behavior", RIGHT_ARROW);
		sample_change_mode_menu->module = module;
		menu->addChild(sample_change_mode_menu);

    SmoothingMenuItem* smoothing_menu_item = createMenuItem<SmoothingMenuItem>("Smoothing");
    smoothing_menu_item->rightText = CHECKMARK(module->smoothing == 1);
    smoothing_menu_item->module = module;
    menu->addChild(smoothing_menu_item);

		// Add the "Select Directory Containing WAV Files" menu item
		MenuItemLoadBankMC *menu_item_load_bank_mc = new MenuItemLoadBankMC();
		menu_item_load_bank_mc->text = "Select Directory Containing WAV Files";
		menu_item_load_bank_mc->module = module;
		menu->addChild(menu_item_load_bank_mc);
	}

};
<|MERGE_RESOLUTION|>--- conflicted
+++ resolved
@@ -1,164 +1,160 @@
-struct WavBankMCWidget : VoxglitchModuleWidget
-{
-	WavBankMCWidget(WavBankMC* module)
-	{
-		setModule(module);
-
-    // Load and apply theme
-    theme.load("wavbank_mc");
-    applyTheme();
-
-    // Add rack screws
-    if(theme.showScrews())
-    {
-      addChild(createWidget<ScrewHexBlack>(Vec(RACK_GRID_WIDTH, 0)));
-  		addChild(createWidget<ScrewHexBlack>(Vec(RACK_GRID_WIDTH, RACK_GRID_HEIGHT - RACK_GRID_WIDTH)));
-<<<<<<< HEAD
-=======
-  		// addChild(createWidget<ScrewHexBlack>(Vec(box.size.x - 2 * RACK_GRID_WIDTH, RACK_GRID_HEIGHT - RACK_GRID_WIDTH)));
->>>>>>> 3321da6b
-    }
-
-    addParam(createParamCentered<VoxglitchLargeKnob>(themePos("WAV_KNOB"), module, WavBankMC::WAV_KNOB));
-    addInput(createInputCentered<VoxglitchInputPort>(themePos("WAV_INPUT"), module, WavBankMC::WAV_INPUT));
-    addParam(createParamCentered<VoxglitchAttenuator>(themePos("WAV_ATTN_KNOB"), module, WavBankMC::WAV_ATTN_KNOB));
-
-    addInput(createInputCentered<VoxglitchInputPort>(themePos("TRIG_INPUT"), module, WavBankMC::TRIG_INPUT));
-    addInput(createInputCentered<VoxglitchInputPort>(themePos("NEXT_WAV_TRIGGER_INPUT"), module, WavBankMC::NEXT_WAV_TRIGGER_INPUT));
-    addInput(createInputCentered<VoxglitchInputPort>(themePos("PREV_WAV_TRIGGER_INPUT"), module, WavBankMC::PREV_WAV_TRIGGER_INPUT));
-
-    // TODO: Think of being able to light up the light without pressing the button
-    addParam(createParamCentered<VoxglitchRoundMomentaryLampSwitch>(themePos("TRIG_INPUT_BUTTON_PARAM"), module, WavBankMC::TRIG_INPUT_BUTTON_PARAM));
-    addParam(createParamCentered<VoxglitchRoundMomentaryLampSwitch>(themePos("NEXT_WAV_BUTTON_PARAM"), module, WavBankMC::NEXT_WAV_BUTTON_PARAM));
-    addParam(createParamCentered<VoxglitchRoundMomentaryLampSwitch>(themePos("PREV_WAV_BUTTON_PARAM"), module, WavBankMC::PREV_WAV_BUTTON_PARAM));
-
-    addInput(createInputCentered<VoxglitchInputPort>(themePos("PITCH_INPUT"), module, WavBankMC::PITCH_INPUT));
-    addInput(createInputCentered<VoxglitchInputPort>(themePos("VOLUME_INPUT"), module, WavBankMC::VOLUME_INPUT));
-
-		addOutput(createOutputCentered<VoxglitchPolyPort>(themePos("POLY_WAV_OUTPUT"), module, WavBankMC::POLY_WAV_OUTPUT));
-    addOutput(createOutputCentered<VoxglitchOutputPort>(themePos("LEFT_WAV_OUTPUT"), module, WavBankMC::LEFT_WAV_OUTPUT));
-    addOutput(createOutputCentered<VoxglitchOutputPort>(themePos("RIGHT_WAV_OUTPUT"), module, WavBankMC::RIGHT_WAV_OUTPUT));
-
-		addParam(createParamCentered<squareToggle>(themePos("LOOP_SWITCH"), module, WavBankMC::LOOP_SWITCH));
-
-    WavBankMCReadout *readout = new WavBankMCReadout();
-		readout->box.pos = themePos("READOUT");
-		readout->box.size = Vec(READOUT_WIDTH, READOUT_HEIGHT);
-		readout->module = module;
-		addChild(readout);
-	}
-
-
-  struct RestartOption : MenuItem {
-    WavBankMC *module;
-    void onAction(const event::Action &e) override {
-      module->sample_change_mode = RESTART_PLAYBACK;
-    }
-  };
-
-  struct ContinualOption : MenuItem {
-    WavBankMC *module;
-    void onAction(const event::Action &e) override {
-      module->sample_change_mode = CONTINUAL_PLAYBACK;
-    }
-  };
-
-  struct SampleChangeModeMenu : MenuItem {
-    WavBankMC *module;
-
-    Menu *createChildMenu() override {
-      Menu *menu = new Menu;
-
-      RestartOption *restart_option = createMenuItem<RestartOption>("Restart", CHECKMARK(module->sample_change_mode == RESTART_PLAYBACK));
-      restart_option->module = module;
-      menu->addChild(restart_option);
-
-      ContinualOption *continual_option = createMenuItem<ContinualOption>("Continual", CHECKMARK(module->sample_change_mode == CONTINUAL_PLAYBACK));
-      continual_option->module = module;
-      menu->addChild(continual_option);
-
-      return menu;
-    }
-  };
-
-  struct SmoothingMenuItem : MenuItem {
-    WavBankMC* module;
-    void onAction(const event::Action& e) override {
-      module->smoothing = !(module->smoothing);
-    }
-  };
-
-
-
-  //
-  // menu structure for selecting between different trigger input behaviors
-  //
-  /*
-  struct TriggerOption : MenuItem {
-    WavBankMC *module;
-
-    void onAction(const event::Action &e) override {
-      module->trig_input_response_mode = TRIGGER;
-    }
-  };
-
-  struct GateOption : MenuItem {
-    WavBankMC *module;
-
-    void onAction(const event::Action &e) override {
-    module->trig_input_response_mode = GATE;
-    }
-  };
-
-  struct TriggerModeMenu : MenuItem {
-    WavBankMC *module;
-
-    Menu *createChildMenu() override {
-      Menu *menu = new Menu;
-
-      TriggerOption *trigger_option = createMenuItem<TriggerOption>("Trigger", CHECKMARK(module->trig_input_response_mode == TRIGGER));
-      trigger_option->module = module;
-      menu->addChild(trigger_option);
-
-      GateOption *gate_option = createMenuItem<GateOption>("Gate", CHECKMARK(module->trig_input_response_mode == GATE));
-      gate_option->module = module;
-      menu->addChild(gate_option);
-
-      return menu;
-    }
-  };
-  */
-  // }} End of trigger mode menu code
-
-
-	void appendContextMenu(Menu *menu) override
-	{
-		WavBankMC *module = dynamic_cast<WavBankMC*>(this->module);
-		assert(module);
-
-		// For spacing only
-		menu->addChild(new MenuEntry);
-
-    /*
-    TriggerModeMenu *trigger_mode_menu = createMenuItem<TriggerModeMenu>("Trigger Mode", RIGHT_ARROW);
-    trigger_mode_menu->module = module;
-    menu->addChild(trigger_mode_menu);
-    */
-
-		SampleChangeModeMenu* sample_change_mode_menu = createMenuItem<SampleChangeModeMenu>("Sample Change Behavior", RIGHT_ARROW);
-		sample_change_mode_menu->module = module;
-		menu->addChild(sample_change_mode_menu);
-
-    SmoothingMenuItem* smoothing_menu_item = createMenuItem<SmoothingMenuItem>("Smoothing");
-    smoothing_menu_item->rightText = CHECKMARK(module->smoothing == 1);
-    smoothing_menu_item->module = module;
-    menu->addChild(smoothing_menu_item);
-
-		// Add the "Select Directory Containing WAV Files" menu item
-		MenuItemLoadBankMC *menu_item_load_bank_mc = new MenuItemLoadBankMC();
-		menu_item_load_bank_mc->text = "Select Directory Containing WAV Files";
-		menu_item_load_bank_mc->module = module;
-		menu->addChild(menu_item_load_bank_mc);
-	}
-
-};
+struct WavBankMCWidget : VoxglitchModuleWidget
+{
+	WavBankMCWidget(WavBankMC* module)
+	{
+		setModule(module);
+
+    // Load and apply theme
+    theme.load("wavbank_mc");
+    applyTheme();
+
+    // Add rack screws
+    if(theme.showScrews())
+    {
+      addChild(createWidget<ScrewHexBlack>(Vec(RACK_GRID_WIDTH, 0)));
+  		addChild(createWidget<ScrewHexBlack>(Vec(RACK_GRID_WIDTH, RACK_GRID_HEIGHT - RACK_GRID_WIDTH)));
+    }
+
+    addParam(createParamCentered<VoxglitchLargeKnob>(themePos("WAV_KNOB"), module, WavBankMC::WAV_KNOB));
+    addInput(createInputCentered<VoxglitchInputPort>(themePos("WAV_INPUT"), module, WavBankMC::WAV_INPUT));
+    addParam(createParamCentered<VoxglitchAttenuator>(themePos("WAV_ATTN_KNOB"), module, WavBankMC::WAV_ATTN_KNOB));
+
+    addInput(createInputCentered<VoxglitchInputPort>(themePos("TRIG_INPUT"), module, WavBankMC::TRIG_INPUT));
+    addInput(createInputCentered<VoxglitchInputPort>(themePos("NEXT_WAV_TRIGGER_INPUT"), module, WavBankMC::NEXT_WAV_TRIGGER_INPUT));
+    addInput(createInputCentered<VoxglitchInputPort>(themePos("PREV_WAV_TRIGGER_INPUT"), module, WavBankMC::PREV_WAV_TRIGGER_INPUT));
+
+    // TODO: Think of being able to light up the light without pressing the button
+    addParam(createParamCentered<VoxglitchRoundMomentaryLampSwitch>(themePos("TRIG_INPUT_BUTTON_PARAM"), module, WavBankMC::TRIG_INPUT_BUTTON_PARAM));
+    addParam(createParamCentered<VoxglitchRoundMomentaryLampSwitch>(themePos("NEXT_WAV_BUTTON_PARAM"), module, WavBankMC::NEXT_WAV_BUTTON_PARAM));
+    addParam(createParamCentered<VoxglitchRoundMomentaryLampSwitch>(themePos("PREV_WAV_BUTTON_PARAM"), module, WavBankMC::PREV_WAV_BUTTON_PARAM));
+
+    addInput(createInputCentered<VoxglitchInputPort>(themePos("PITCH_INPUT"), module, WavBankMC::PITCH_INPUT));
+    addInput(createInputCentered<VoxglitchInputPort>(themePos("VOLUME_INPUT"), module, WavBankMC::VOLUME_INPUT));
+
+		addOutput(createOutputCentered<VoxglitchPolyPort>(themePos("POLY_WAV_OUTPUT"), module, WavBankMC::POLY_WAV_OUTPUT));
+    addOutput(createOutputCentered<VoxglitchOutputPort>(themePos("LEFT_WAV_OUTPUT"), module, WavBankMC::LEFT_WAV_OUTPUT));
+    addOutput(createOutputCentered<VoxglitchOutputPort>(themePos("RIGHT_WAV_OUTPUT"), module, WavBankMC::RIGHT_WAV_OUTPUT));
+
+		addParam(createParamCentered<squareToggle>(themePos("LOOP_SWITCH"), module, WavBankMC::LOOP_SWITCH));
+
+    WavBankMCReadout *readout = new WavBankMCReadout();
+		readout->box.pos = themePos("READOUT");
+		readout->box.size = Vec(READOUT_WIDTH, READOUT_HEIGHT);
+		readout->module = module;
+		addChild(readout);
+	}
+
+
+  struct RestartOption : MenuItem {
+    WavBankMC *module;
+    void onAction(const event::Action &e) override {
+      module->sample_change_mode = RESTART_PLAYBACK;
+    }
+  };
+
+  struct ContinualOption : MenuItem {
+    WavBankMC *module;
+    void onAction(const event::Action &e) override {
+      module->sample_change_mode = CONTINUAL_PLAYBACK;
+    }
+  };
+
+  struct SampleChangeModeMenu : MenuItem {
+    WavBankMC *module;
+
+    Menu *createChildMenu() override {
+      Menu *menu = new Menu;
+
+      RestartOption *restart_option = createMenuItem<RestartOption>("Restart", CHECKMARK(module->sample_change_mode == RESTART_PLAYBACK));
+      restart_option->module = module;
+      menu->addChild(restart_option);
+
+      ContinualOption *continual_option = createMenuItem<ContinualOption>("Continual", CHECKMARK(module->sample_change_mode == CONTINUAL_PLAYBACK));
+      continual_option->module = module;
+      menu->addChild(continual_option);
+
+      return menu;
+    }
+  };
+
+  struct SmoothingMenuItem : MenuItem {
+    WavBankMC* module;
+    void onAction(const event::Action& e) override {
+      module->smoothing = !(module->smoothing);
+    }
+  };
+
+
+
+  //
+  // menu structure for selecting between different trigger input behaviors
+  //
+  /*
+  struct TriggerOption : MenuItem {
+    WavBankMC *module;
+
+    void onAction(const event::Action &e) override {
+      module->trig_input_response_mode = TRIGGER;
+    }
+  };
+
+  struct GateOption : MenuItem {
+    WavBankMC *module;
+
+    void onAction(const event::Action &e) override {
+    module->trig_input_response_mode = GATE;
+    }
+  };
+
+  struct TriggerModeMenu : MenuItem {
+    WavBankMC *module;
+
+    Menu *createChildMenu() override {
+      Menu *menu = new Menu;
+
+      TriggerOption *trigger_option = createMenuItem<TriggerOption>("Trigger", CHECKMARK(module->trig_input_response_mode == TRIGGER));
+      trigger_option->module = module;
+      menu->addChild(trigger_option);
+
+      GateOption *gate_option = createMenuItem<GateOption>("Gate", CHECKMARK(module->trig_input_response_mode == GATE));
+      gate_option->module = module;
+      menu->addChild(gate_option);
+
+      return menu;
+    }
+  };
+  */
+  // }} End of trigger mode menu code
+
+
+	void appendContextMenu(Menu *menu) override
+	{
+		WavBankMC *module = dynamic_cast<WavBankMC*>(this->module);
+		assert(module);
+
+		// For spacing only
+		menu->addChild(new MenuEntry);
+
+    /*
+    TriggerModeMenu *trigger_mode_menu = createMenuItem<TriggerModeMenu>("Trigger Mode", RIGHT_ARROW);
+    trigger_mode_menu->module = module;
+    menu->addChild(trigger_mode_menu);
+    */
+
+		SampleChangeModeMenu* sample_change_mode_menu = createMenuItem<SampleChangeModeMenu>("Sample Change Behavior", RIGHT_ARROW);
+		sample_change_mode_menu->module = module;
+		menu->addChild(sample_change_mode_menu);
+
+    SmoothingMenuItem* smoothing_menu_item = createMenuItem<SmoothingMenuItem>("Smoothing");
+    smoothing_menu_item->rightText = CHECKMARK(module->smoothing == 1);
+    smoothing_menu_item->module = module;
+    menu->addChild(smoothing_menu_item);
+
+		// Add the "Select Directory Containing WAV Files" menu item
+		MenuItemLoadBankMC *menu_item_load_bank_mc = new MenuItemLoadBankMC();
+		menu_item_load_bank_mc->text = "Select Directory Containing WAV Files";
+		menu_item_load_bank_mc->module = module;
+		menu->addChild(menu_item_load_bank_mc);
+	}
+
+};