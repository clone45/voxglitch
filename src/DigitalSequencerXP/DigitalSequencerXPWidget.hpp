/*
#include "menus/AllSequencersItem.hpp"
#include "menus/InputSnapItem.hpp"
#include "menus/OutputRangeValueItem.hpp"
#include "menus/OutputRangeItem.hpp"
#include "menus/QuickKeyMenu.hpp"
#include "menus/ResetMenu.hpp"
#include "menus/SampleAndHoldItem.hpp"
#include "menus/LabelTextField.hpp"
#include "menus/SequencerItem.hpp"
*/

struct DigitalSequencerXPWidget : VoxglitchModuleWidget
{
  DigitalSequencerXP *module;
  int copy_sequencer_index = -1;

  DigitalSequencerXPWidget(DigitalSequencerXP *module)
  {
    this->module = module;
    setModule(module);

    // Load and apply theme
    theme.load("digital_sequencer_xp");
    applyTheme();

    if(theme.showScrews())
    {
  		addChild(createWidget<ScrewHexBlack>(Vec(RACK_GRID_WIDTH, 0)));
  		addChild(createWidget<ScrewHexBlack>(Vec(box.size.x - 2 * RACK_GRID_WIDTH, 0)));
  		addChild(createWidget<ScrewHexBlack>(Vec(RACK_GRID_WIDTH, RACK_GRID_HEIGHT - RACK_GRID_WIDTH)));
  		addChild(createWidget<ScrewHexBlack>(Vec(box.size.x - 2 * RACK_GRID_WIDTH, RACK_GRID_HEIGHT - RACK_GRID_WIDTH)));
    }

    // Main voltage sequencer display
<<<<<<< HEAD
    VoltageSequencerDisplayXP *voltage_sequencer_display_xp = new VoltageSequencerDisplayXP();
    voltage_sequencer_display_xp->box.pos = mm2px(Vec(DRAW_AREA_POSITION_X, DRAW_AREA_POSITION_Y));
    voltage_sequencer_display_xp->module = module;

    GateSequencerDisplayXP *gates_display = new GateSequencerDisplayXP();
    gates_display->box.pos = mm2px(Vec(GATES_DRAW_AREA_POSITION_X, GATES_DRAW_AREA_POSITION_Y));
=======
    dsxp::VoltageSequencerDisplayXP *voltage_sequencer_display_xp = new dsxp::VoltageSequencerDisplayXP();
    voltage_sequencer_display_xp->box.pos = themePos("CV_SEQUENCER");
    voltage_sequencer_display_xp->module = module;

    dsxp::GateSequencerDisplayXP *gates_display = new dsxp::GateSequencerDisplayXP();
    gates_display->box.pos = themePos("GATE_SEQUENCER");
>>>>>>> 3321da6b
    gates_display->module = module;

    addChild(voltage_sequencer_display_xp);
    addChild(gates_display);

<<<<<<< HEAD
    double button_spacing = 9.6; // 9.1
    double vertical_button_spacing = 11.085;
    double button_group_x = 72.0;
    double button_group_y = 107.568;

    // Draw sequence buttons
    int half_number_of_sequencers = NUMBER_OF_SEQUENCERS / 2;

    for (unsigned int i = 0; i < NUMBER_OF_SEQUENCERS; i++)
    {
      float x_position = (button_group_x + (button_spacing * (i % half_number_of_sequencers)));
      float y_position = button_group_y + (i / half_number_of_sequencers * vertical_button_spacing);
      addParam(createParamCentered<LEDButton>(mm2px(Vec(x_position, y_position)), module, DigitalSequencerXP::SEQUENCER_BUTTONS + i));
      addChild(createLightCentered<MediumLight<GreenLight>>(mm2px(Vec(x_position, y_position)), module, DigitalSequencerXP::SEQUENCER_LIGHTS + i));
    }
=======
    addParam(createParamCentered<VoxglitchRoundLampSwitch>(themePos("SEQUENCER_1_BUTTON"), module, DigitalSequencerXP::SEQUENCER_BUTTONS + 0));
    addParam(createParamCentered<VoxglitchRoundLampSwitch>(themePos("SEQUENCER_2_BUTTON"), module, DigitalSequencerXP::SEQUENCER_BUTTONS + 1));
    addParam(createParamCentered<VoxglitchRoundLampSwitch>(themePos("SEQUENCER_3_BUTTON"), module, DigitalSequencerXP::SEQUENCER_BUTTONS + 2));
    addParam(createParamCentered<VoxglitchRoundLampSwitch>(themePos("SEQUENCER_4_BUTTON"), module, DigitalSequencerXP::SEQUENCER_BUTTONS + 3));
    addParam(createParamCentered<VoxglitchRoundLampSwitch>(themePos("SEQUENCER_5_BUTTON"), module, DigitalSequencerXP::SEQUENCER_BUTTONS + 4));
    addParam(createParamCentered<VoxglitchRoundLampSwitch>(themePos("SEQUENCER_6_BUTTON"), module, DigitalSequencerXP::SEQUENCER_BUTTONS + 5));
    addParam(createParamCentered<VoxglitchRoundLampSwitch>(themePos("SEQUENCER_7_BUTTON"), module, DigitalSequencerXP::SEQUENCER_BUTTONS + 6));
    addParam(createParamCentered<VoxglitchRoundLampSwitch>(themePos("SEQUENCER_8_BUTTON"), module, DigitalSequencerXP::SEQUENCER_BUTTONS + 7));
    addParam(createParamCentered<VoxglitchRoundLampSwitch>(themePos("SEQUENCER_9_BUTTON"), module, DigitalSequencerXP::SEQUENCER_BUTTONS + 8));
    addParam(createParamCentered<VoxglitchRoundLampSwitch>(themePos("SEQUENCER_10_BUTTON"), module, DigitalSequencerXP::SEQUENCER_BUTTONS + 9));
    addParam(createParamCentered<VoxglitchRoundLampSwitch>(themePos("SEQUENCER_11_BUTTON"), module, DigitalSequencerXP::SEQUENCER_BUTTONS + 10));
    addParam(createParamCentered<VoxglitchRoundLampSwitch>(themePos("SEQUENCER_12_BUTTON"), module, DigitalSequencerXP::SEQUENCER_BUTTONS + 11));
    addParam(createParamCentered<VoxglitchRoundLampSwitch>(themePos("SEQUENCER_13_BUTTON"), module, DigitalSequencerXP::SEQUENCER_BUTTONS + 12));
    addParam(createParamCentered<VoxglitchRoundLampSwitch>(themePos("SEQUENCER_14_BUTTON"), module, DigitalSequencerXP::SEQUENCER_BUTTONS + 13));
    addParam(createParamCentered<VoxglitchRoundLampSwitch>(themePos("SEQUENCER_15_BUTTON"), module, DigitalSequencerXP::SEQUENCER_BUTTONS + 14));
    addParam(createParamCentered<VoxglitchRoundLampSwitch>(themePos("SEQUENCER_16_BUTTON"), module, DigitalSequencerXP::SEQUENCER_BUTTONS + 15));
>>>>>>> 3321da6b

    // Inputs
    addInput(createInputCentered<VoxglitchPolyPort>(Vec(29.5276, 339.251), module, DigitalSequencerXP::POLY_STEP_INPUT));
    addInput(createInputCentered<VoxglitchPolyPort>(Vec(72.4724, 339.251), module, DigitalSequencerXP::POLY_LENGTH_INPUT));
    addInput(createInputCentered<VoxglitchInputPort>(Vec(115.4173, 339.251), module, DigitalSequencerXP::RESET_INPUT));
    // addInput(createInputCentered<PJ301MPort>(mm2px(Vec(10 + 43.632, 114.893)), module, DigitalSequencerXP::POLY_MOD_INPUT));

    // Poly CV and Gate outputs
    addOutput(createOutputCentered<VoxglitchPolyPort>(themePos("CV_OUTPUT"), module, DigitalSequencerXP::POLY_CV_OUTPUT));
    addOutput(createOutputCentered<VoxglitchPolyPort>(themePos("GATE_OUTPUT"), module, DigitalSequencerXP::POLY_GATE_OUTPUT));
  }

  void appendContextMenu(Menu *menu) override
  {
    DigitalSequencerXP *module = dynamic_cast<DigitalSequencerXP *>(this->module);
    assert(module);

    menu->addChild(new MenuEntry); // For spacing only
    menu->addChild(createMenuLabel("Sequencer Settings"));

    // Add "all" sequencer settings
    AllSequencersItem *all_sequencer_items;
    all_sequencer_items = createMenuItem<AllSequencersItem>("All Sequencers", RIGHT_ARROW);
    all_sequencer_items->module = module;
    menu->addChild(all_sequencer_items);

    // Add individual sequencer settings
    SequencerItem *sequencer_items[NUMBER_OF_SEQUENCERS];

    for (unsigned int i = 0; i < NUMBER_OF_SEQUENCERS; i++)
    {
      sequencer_items[i] = createMenuItem<SequencerItem>("Sequencer #" + std::to_string(i + 1), RIGHT_ARROW);
      sequencer_items[i]->module = module;
      sequencer_items[i]->sequencer_number = i;
      menu->addChild(sequencer_items[i]);
    }

    ResetModeItem *reset_mode_item = createMenuItem<ResetModeItem>("Reset Mode", RIGHT_ARROW);
    reset_mode_item->module = module;
    menu->addChild(reset_mode_item);

    menu->addChild(new MenuEntry); // For spacing only
    menu->addChild(createMenuItem<QuickKeyMenu>("Quick Key Reference", RIGHT_ARROW));
  }

  void step() override
  {
    ModuleWidget::step();
  }

  //
  // Handler for keypresses that affect the entire module
  //
  void onHoverKey(const event::HoverKey &e) override
  {
    if ((e.key == GLFW_KEY_F) && ((e.mods & RACK_MOD_MASK) != GLFW_MOD_CONTROL)) // F (no ctrl)
    {
      if (e.action == GLFW_PRESS)
      {
        module->frozen = !module->frozen;
        e.consume(this);
      }
    }

    if ((e.key == GLFW_KEY_C) && ((e.mods & RACK_MOD_MASK) == GLFW_MOD_CONTROL)) // Control-C
    {
      if (e.action == GLFW_PRESS)
      {
        copy_sequencer_index = module->selected_sequencer_index;
        e.consume(this);
      }
    }

    if ((e.key == GLFW_KEY_V) && ((e.mods & RACK_MOD_MASK) == GLFW_MOD_CONTROL)) // Control-V
    {
      if (e.action == GLFW_PRESS)
      {
        if (copy_sequencer_index > -1)
        {
          module->copy(copy_sequencer_index, module->selected_sequencer_index);
          e.consume(this);
        }
      }
    }

    // Switch between seuences using the number keys 1-8
    if (e.key >= GLFW_KEY_1 && e.key <= GLFW_KEY_8) // quick-select
    {
      if (e.action == GLFW_PRESS)
      {
        unsigned int sequencer_number = e.key - 49;
        if ((e.mods & RACK_MOD_MASK) == GLFW_MOD_SHIFT)
          sequencer_number += 8;
        sequencer_number = clamp(sequencer_number, 0, NUMBER_OF_SEQUENCERS - 1);
        module->selected_sequencer_index = sequencer_number;
        e.consume(this);
      }
    }

    ModuleWidget::onHoverKey(e);
  }




  //
  // ==========================================================================================
  // MENUS
  // ==========================================================================================
  //

  struct AllInputSnapsValueItem : MenuItem {
    DigitalSequencerXP *module;
    int snap_division_index = 0;

    void onAction(const event::Action &e) override {
      for(unsigned int i=0; i<NUMBER_OF_SEQUENCERS; i++)
      {
        module->voltage_sequencers[i].snap_division_index = snap_division_index;
      }
    }
  };

  struct AllInputSnapsItem : MenuItem
  {
    DigitalSequencerXP *module;

    Menu *createChildMenu() override
    {
      Menu *menu = new Menu;

      for (unsigned int i = 0; i < NUMBER_OF_SNAP_DIVISIONS; i++)
      {
        AllInputSnapsValueItem *all_input_snaps_value_item = createMenuItem<AllInputSnapsValueItem>(module->snap_division_names[i]);
        all_input_snaps_value_item->module = module;
        all_input_snaps_value_item->snap_division_index = i;
        menu->addChild(all_input_snaps_value_item);
      }

      return menu;
    }
  };

  struct AllOutputRangesValueItem : MenuItem {
    DigitalSequencerXP *module;
    int range_index = 0;

    void onAction(const event::Action &e) override {
      for(unsigned int i=0; i<NUMBER_OF_SEQUENCERS; i++)
      {
        module->voltage_sequencers[i].voltage_range_index = range_index;
      }
    }
  };

  struct AllOutputRangesItem : MenuItem {
    DigitalSequencerXP *module;

    Menu *createChildMenu() override {
      Menu *menu = new Menu;

      for (unsigned int i=0; i < NUMBER_OF_VOLTAGE_RANGES; i++)
      {
        AllOutputRangesValueItem *all_output_ranges_value_item = createMenuItem<AllOutputRangesValueItem>(module->voltage_range_names[i]);
        all_output_ranges_value_item->module = module;
        all_output_ranges_value_item->range_index = i;
        menu->addChild(all_output_ranges_value_item);
      }

      return menu;
    }
  };

  struct AllSampleAndHoldsValueItem : MenuItem {
    DigitalSequencerXP *module;
    bool value = false;

    void onAction(const event::Action &e) override {
      for(unsigned int i=0; i<NUMBER_OF_SEQUENCERS; i++)
      {
        module->voltage_sequencers[i].sample_and_hold = value;
      }
    }
  };

  struct AllSampleAndHoldsItem : MenuItem {
    DigitalSequencerXP *module;

    Menu *createChildMenu() override {
      Menu *menu = new Menu;

      AllSampleAndHoldsValueItem *sample_and_hold_off = createMenuItem<AllSampleAndHoldsValueItem>("Off");
      sample_and_hold_off->module = module;
      sample_and_hold_off->value = false;
      menu->addChild(sample_and_hold_off);

      AllSampleAndHoldsValueItem *sample_and_hold_on = createMenuItem<AllSampleAndHoldsValueItem>("On");
      sample_and_hold_on->module = module;
      sample_and_hold_on->value = true;
      menu->addChild(sample_and_hold_on);

      return menu;
    }
  };

  struct AllSequencersItem : MenuItem {
    DigitalSequencerXP *module;

    Menu *createChildMenu() override {
      Menu *menu = new Menu;

      AllOutputRangesItem *all_output_ranges_item = createMenuItem<AllOutputRangesItem>("Output Range", RIGHT_ARROW);
      all_output_ranges_item->module = module;
      menu->addChild(all_output_ranges_item);

      AllInputSnapsItem *all_input_snaps_item = createMenuItem<AllInputSnapsItem>("Snap", RIGHT_ARROW);
      all_input_snaps_item->module = module;
      menu->addChild(all_input_snaps_item);

      AllSampleAndHoldsItem *all_sample_and_holds_items = createMenuItem<AllSampleAndHoldsItem>("Sample & Hold", RIGHT_ARROW);
      all_sample_and_holds_items->module = module;
      menu->addChild(all_sample_and_holds_items);

      return menu;
    }
  };

  struct InputSnapValueItem : MenuItem {
    DigitalSequencerXP *module;
    int snap_division_index = 0;
    int sequencer_number = 0;

    void onAction(const event::Action &e) override {
      module->voltage_sequencers[sequencer_number].snap_division_index = snap_division_index;
    }
  };

  struct InputSnapItem : MenuItem {
    DigitalSequencerXP *module;
    int sequencer_number = 0;

    Menu *createChildMenu() override {
      Menu *menu = new Menu;

      for (unsigned int i=0; i < NUMBER_OF_SNAP_DIVISIONS; i++)
      {
        InputSnapValueItem *input_snap_value_item = createMenuItem<InputSnapValueItem>(module->snap_division_names[i], CHECKMARK(module->voltage_sequencers[sequencer_number].snap_division_index == i));
        input_snap_value_item->module = module;
        input_snap_value_item->snap_division_index = i;
        input_snap_value_item->sequencer_number = this->sequencer_number;
        menu->addChild(input_snap_value_item);
      }

      return menu;
    }
  };

  struct LabelTextField : TextField {

    DigitalSequencerXP *module;
    unsigned int index = 0;

    LabelTextField(unsigned int index)
    {
      this->index = index;
      this->box.pos.x = 50;
      this->box.size.x = 160;
      this->multiline = false;
    }

    void onChange(const event::Change& e) override {
      module->labels[index] = text;
    }

  };

  struct OutputRangeValueItem : MenuItem {

    DigitalSequencerXP *module;
    int range_index = 0;
    int sequencer_number = 0;

    void onAction(const event::Action &e) override {
      module->voltage_sequencers[sequencer_number].voltage_range_index = range_index;
    }
  };

  struct OutputRangeItem : MenuItem {
    DigitalSequencerXP *module;
    int sequencer_number = 0;

    Menu *createChildMenu() override {
      Menu *menu = new Menu;

      for (unsigned int i=0; i < NUMBER_OF_VOLTAGE_RANGES; i++)
      {
        OutputRangeValueItem *output_range_value_menu_item = createMenuItem<OutputRangeValueItem>(module->voltage_range_names[i], CHECKMARK(module->voltage_sequencers[sequencer_number].voltage_range_index == i));
        output_range_value_menu_item->module = module;
        output_range_value_menu_item->range_index = i;
        output_range_value_menu_item->sequencer_number = this->sequencer_number;
        menu->addChild(output_range_value_menu_item);
      }

      return menu;
    }
  };

  struct QuickKeyMenu : MenuItem {
    Menu *createChildMenu() override {
      Menu *menu = new Menu;
      menu->addChild(createMenuLabel("f: Toggle Freeze Mode (for easy editing)"));
      menu->addChild(createMenuLabel("g: When frozen, press 'g' to send gate out"));
      menu->addChild(createMenuLabel("r: Randomize current howevered sequencer"));
      menu->addChild(createMenuLabel("shift-r: Randomize both active sequencers (CV/Gate)"));
      menu->addChild(createMenuLabel("shift+drag : Shift hovered sequence left or right"));
      return menu;
    }
  };

  struct ResetOnNextOption : MenuItem {
    DigitalSequencerXP *module;

    void onAction(const event::Action &e) override {
      module->legacy_reset = false;
    }
  };

  struct ResetInstantOption : MenuItem {
    DigitalSequencerXP *module;

    void onAction(const event::Action &e) override {
      module->legacy_reset = true;
    }
  };

  struct ResetModeItem : MenuItem {
    DigitalSequencerXP *module;

    Menu *createChildMenu() override {
      Menu *menu = new Menu;

      ResetOnNextOption *reset_on_next = createMenuItem<ResetOnNextOption>("Next clock input.", CHECKMARK(! module->legacy_reset));
      reset_on_next->module = module;
      menu->addChild(reset_on_next);

      ResetInstantOption *reset_instant = createMenuItem<ResetInstantOption>("Instant", CHECKMARK(module->legacy_reset));
      reset_instant->module = module;
      menu->addChild(reset_instant);

      return menu;
    }
  };

  struct SampleAndHoldItem : MenuItem {
    DigitalSequencerXP *module;
    int sequencer_number = 0;

    void onAction(const event::Action &e) override {
      module->voltage_sequencers[sequencer_number].sample_and_hold ^= true; // flip the value
    }
  };

  struct SequencerItem : MenuItem {
    DigitalSequencerXP *module;
    unsigned int sequencer_number = 0;

    Menu *createChildMenu() override {
      Menu *menu = new Menu;

      OutputRangeItem *output_range_item = createMenuItem<OutputRangeItem>("Output Range", RIGHT_ARROW);
      output_range_item->sequencer_number = this->sequencer_number;
      output_range_item->module = module;
      menu->addChild(output_range_item);

      InputSnapItem *input_snap_item = createMenuItem<InputSnapItem>("Snap", RIGHT_ARROW);
      input_snap_item->sequencer_number = this->sequencer_number;
      input_snap_item->module = module;
      menu->addChild(input_snap_item);

      SampleAndHoldItem *sample_and_hold_item = createMenuItem<SampleAndHoldItem>("Sample & Hold", CHECKMARK(module->voltage_sequencers[sequencer_number].sample_and_hold));
      sample_and_hold_item->sequencer_number = this->sequencer_number;
      sample_and_hold_item->module = module;
      menu->addChild(sample_and_hold_item);

      // Add label input
      auto holder = new rack::Widget;
      holder->box.size.x = 220; // This value will determine the width of the menu
      holder->box.size.y = 20;

      auto lab = new rack::Label;
      lab->text = "Label: ";
      lab->box.size = 50; // label box size determins the bounding box around #1, #2, #3 etc.
      holder->addChild(lab);

      auto textfield = new LabelTextField(sequencer_number);
      textfield->module = module;
      textfield->text = module->labels[sequencer_number];
      holder->addChild(textfield);

      menu->addChild(holder);

      return menu;
    }
  };

};
<|MERGE_RESOLUTION|>--- conflicted
+++ resolved
@@ -1,495 +1,469 @@
-/*
-#include "menus/AllSequencersItem.hpp"
-#include "menus/InputSnapItem.hpp"
-#include "menus/OutputRangeValueItem.hpp"
-#include "menus/OutputRangeItem.hpp"
-#include "menus/QuickKeyMenu.hpp"
-#include "menus/ResetMenu.hpp"
-#include "menus/SampleAndHoldItem.hpp"
-#include "menus/LabelTextField.hpp"
-#include "menus/SequencerItem.hpp"
-*/
-
-struct DigitalSequencerXPWidget : VoxglitchModuleWidget
-{
-  DigitalSequencerXP *module;
-  int copy_sequencer_index = -1;
-
-  DigitalSequencerXPWidget(DigitalSequencerXP *module)
-  {
-    this->module = module;
-    setModule(module);
-
-    // Load and apply theme
-    theme.load("digital_sequencer_xp");
-    applyTheme();
-
-    if(theme.showScrews())
-    {
-  		addChild(createWidget<ScrewHexBlack>(Vec(RACK_GRID_WIDTH, 0)));
-  		addChild(createWidget<ScrewHexBlack>(Vec(box.size.x - 2 * RACK_GRID_WIDTH, 0)));
-  		addChild(createWidget<ScrewHexBlack>(Vec(RACK_GRID_WIDTH, RACK_GRID_HEIGHT - RACK_GRID_WIDTH)));
-  		addChild(createWidget<ScrewHexBlack>(Vec(box.size.x - 2 * RACK_GRID_WIDTH, RACK_GRID_HEIGHT - RACK_GRID_WIDTH)));
-    }
-
-    // Main voltage sequencer display
-<<<<<<< HEAD
-    VoltageSequencerDisplayXP *voltage_sequencer_display_xp = new VoltageSequencerDisplayXP();
-    voltage_sequencer_display_xp->box.pos = mm2px(Vec(DRAW_AREA_POSITION_X, DRAW_AREA_POSITION_Y));
-    voltage_sequencer_display_xp->module = module;
-
-    GateSequencerDisplayXP *gates_display = new GateSequencerDisplayXP();
-    gates_display->box.pos = mm2px(Vec(GATES_DRAW_AREA_POSITION_X, GATES_DRAW_AREA_POSITION_Y));
-=======
-    dsxp::VoltageSequencerDisplayXP *voltage_sequencer_display_xp = new dsxp::VoltageSequencerDisplayXP();
-    voltage_sequencer_display_xp->box.pos = themePos("CV_SEQUENCER");
-    voltage_sequencer_display_xp->module = module;
-
-    dsxp::GateSequencerDisplayXP *gates_display = new dsxp::GateSequencerDisplayXP();
-    gates_display->box.pos = themePos("GATE_SEQUENCER");
->>>>>>> 3321da6b
-    gates_display->module = module;
-
-    addChild(voltage_sequencer_display_xp);
-    addChild(gates_display);
-
-<<<<<<< HEAD
-    double button_spacing = 9.6; // 9.1
-    double vertical_button_spacing = 11.085;
-    double button_group_x = 72.0;
-    double button_group_y = 107.568;
-
-    // Draw sequence buttons
-    int half_number_of_sequencers = NUMBER_OF_SEQUENCERS / 2;
-
-    for (unsigned int i = 0; i < NUMBER_OF_SEQUENCERS; i++)
-    {
-      float x_position = (button_group_x + (button_spacing * (i % half_number_of_sequencers)));
-      float y_position = button_group_y + (i / half_number_of_sequencers * vertical_button_spacing);
-      addParam(createParamCentered<LEDButton>(mm2px(Vec(x_position, y_position)), module, DigitalSequencerXP::SEQUENCER_BUTTONS + i));
-      addChild(createLightCentered<MediumLight<GreenLight>>(mm2px(Vec(x_position, y_position)), module, DigitalSequencerXP::SEQUENCER_LIGHTS + i));
-    }
-=======
-    addParam(createParamCentered<VoxglitchRoundLampSwitch>(themePos("SEQUENCER_1_BUTTON"), module, DigitalSequencerXP::SEQUENCER_BUTTONS + 0));
-    addParam(createParamCentered<VoxglitchRoundLampSwitch>(themePos("SEQUENCER_2_BUTTON"), module, DigitalSequencerXP::SEQUENCER_BUTTONS + 1));
-    addParam(createParamCentered<VoxglitchRoundLampSwitch>(themePos("SEQUENCER_3_BUTTON"), module, DigitalSequencerXP::SEQUENCER_BUTTONS + 2));
-    addParam(createParamCentered<VoxglitchRoundLampSwitch>(themePos("SEQUENCER_4_BUTTON"), module, DigitalSequencerXP::SEQUENCER_BUTTONS + 3));
-    addParam(createParamCentered<VoxglitchRoundLampSwitch>(themePos("SEQUENCER_5_BUTTON"), module, DigitalSequencerXP::SEQUENCER_BUTTONS + 4));
-    addParam(createParamCentered<VoxglitchRoundLampSwitch>(themePos("SEQUENCER_6_BUTTON"), module, DigitalSequencerXP::SEQUENCER_BUTTONS + 5));
-    addParam(createParamCentered<VoxglitchRoundLampSwitch>(themePos("SEQUENCER_7_BUTTON"), module, DigitalSequencerXP::SEQUENCER_BUTTONS + 6));
-    addParam(createParamCentered<VoxglitchRoundLampSwitch>(themePos("SEQUENCER_8_BUTTON"), module, DigitalSequencerXP::SEQUENCER_BUTTONS + 7));
-    addParam(createParamCentered<VoxglitchRoundLampSwitch>(themePos("SEQUENCER_9_BUTTON"), module, DigitalSequencerXP::SEQUENCER_BUTTONS + 8));
-    addParam(createParamCentered<VoxglitchRoundLampSwitch>(themePos("SEQUENCER_10_BUTTON"), module, DigitalSequencerXP::SEQUENCER_BUTTONS + 9));
-    addParam(createParamCentered<VoxglitchRoundLampSwitch>(themePos("SEQUENCER_11_BUTTON"), module, DigitalSequencerXP::SEQUENCER_BUTTONS + 10));
-    addParam(createParamCentered<VoxglitchRoundLampSwitch>(themePos("SEQUENCER_12_BUTTON"), module, DigitalSequencerXP::SEQUENCER_BUTTONS + 11));
-    addParam(createParamCentered<VoxglitchRoundLampSwitch>(themePos("SEQUENCER_13_BUTTON"), module, DigitalSequencerXP::SEQUENCER_BUTTONS + 12));
-    addParam(createParamCentered<VoxglitchRoundLampSwitch>(themePos("SEQUENCER_14_BUTTON"), module, DigitalSequencerXP::SEQUENCER_BUTTONS + 13));
-    addParam(createParamCentered<VoxglitchRoundLampSwitch>(themePos("SEQUENCER_15_BUTTON"), module, DigitalSequencerXP::SEQUENCER_BUTTONS + 14));
-    addParam(createParamCentered<VoxglitchRoundLampSwitch>(themePos("SEQUENCER_16_BUTTON"), module, DigitalSequencerXP::SEQUENCER_BUTTONS + 15));
->>>>>>> 3321da6b
-
-    // Inputs
-    addInput(createInputCentered<VoxglitchPolyPort>(Vec(29.5276, 339.251), module, DigitalSequencerXP::POLY_STEP_INPUT));
-    addInput(createInputCentered<VoxglitchPolyPort>(Vec(72.4724, 339.251), module, DigitalSequencerXP::POLY_LENGTH_INPUT));
-    addInput(createInputCentered<VoxglitchInputPort>(Vec(115.4173, 339.251), module, DigitalSequencerXP::RESET_INPUT));
-    // addInput(createInputCentered<PJ301MPort>(mm2px(Vec(10 + 43.632, 114.893)), module, DigitalSequencerXP::POLY_MOD_INPUT));
-
-    // Poly CV and Gate outputs
-    addOutput(createOutputCentered<VoxglitchPolyPort>(themePos("CV_OUTPUT"), module, DigitalSequencerXP::POLY_CV_OUTPUT));
-    addOutput(createOutputCentered<VoxglitchPolyPort>(themePos("GATE_OUTPUT"), module, DigitalSequencerXP::POLY_GATE_OUTPUT));
-  }
-
-  void appendContextMenu(Menu *menu) override
-  {
-    DigitalSequencerXP *module = dynamic_cast<DigitalSequencerXP *>(this->module);
-    assert(module);
-
-    menu->addChild(new MenuEntry); // For spacing only
-    menu->addChild(createMenuLabel("Sequencer Settings"));
-
-    // Add "all" sequencer settings
-    AllSequencersItem *all_sequencer_items;
-    all_sequencer_items = createMenuItem<AllSequencersItem>("All Sequencers", RIGHT_ARROW);
-    all_sequencer_items->module = module;
-    menu->addChild(all_sequencer_items);
-
-    // Add individual sequencer settings
-    SequencerItem *sequencer_items[NUMBER_OF_SEQUENCERS];
-
-    for (unsigned int i = 0; i < NUMBER_OF_SEQUENCERS; i++)
-    {
-      sequencer_items[i] = createMenuItem<SequencerItem>("Sequencer #" + std::to_string(i + 1), RIGHT_ARROW);
-      sequencer_items[i]->module = module;
-      sequencer_items[i]->sequencer_number = i;
-      menu->addChild(sequencer_items[i]);
-    }
-
-    ResetModeItem *reset_mode_item = createMenuItem<ResetModeItem>("Reset Mode", RIGHT_ARROW);
-    reset_mode_item->module = module;
-    menu->addChild(reset_mode_item);
-
-    menu->addChild(new MenuEntry); // For spacing only
-    menu->addChild(createMenuItem<QuickKeyMenu>("Quick Key Reference", RIGHT_ARROW));
-  }
-
-  void step() override
-  {
-    ModuleWidget::step();
-  }
-
-  //
-  // Handler for keypresses that affect the entire module
-  //
-  void onHoverKey(const event::HoverKey &e) override
-  {
-    if ((e.key == GLFW_KEY_F) && ((e.mods & RACK_MOD_MASK) != GLFW_MOD_CONTROL)) // F (no ctrl)
-    {
-      if (e.action == GLFW_PRESS)
-      {
-        module->frozen = !module->frozen;
-        e.consume(this);
-      }
-    }
-
-    if ((e.key == GLFW_KEY_C) && ((e.mods & RACK_MOD_MASK) == GLFW_MOD_CONTROL)) // Control-C
-    {
-      if (e.action == GLFW_PRESS)
-      {
-        copy_sequencer_index = module->selected_sequencer_index;
-        e.consume(this);
-      }
-    }
-
-    if ((e.key == GLFW_KEY_V) && ((e.mods & RACK_MOD_MASK) == GLFW_MOD_CONTROL)) // Control-V
-    {
-      if (e.action == GLFW_PRESS)
-      {
-        if (copy_sequencer_index > -1)
-        {
-          module->copy(copy_sequencer_index, module->selected_sequencer_index);
-          e.consume(this);
-        }
-      }
-    }
-
-    // Switch between seuences using the number keys 1-8
-    if (e.key >= GLFW_KEY_1 && e.key <= GLFW_KEY_8) // quick-select
-    {
-      if (e.action == GLFW_PRESS)
-      {
-        unsigned int sequencer_number = e.key - 49;
-        if ((e.mods & RACK_MOD_MASK) == GLFW_MOD_SHIFT)
-          sequencer_number += 8;
-        sequencer_number = clamp(sequencer_number, 0, NUMBER_OF_SEQUENCERS - 1);
-        module->selected_sequencer_index = sequencer_number;
-        e.consume(this);
-      }
-    }
-
-    ModuleWidget::onHoverKey(e);
-  }
-
-
-
-
-  //
-  // ==========================================================================================
-  // MENUS
-  // ==========================================================================================
-  //
-
-  struct AllInputSnapsValueItem : MenuItem {
-    DigitalSequencerXP *module;
-    int snap_division_index = 0;
-
-    void onAction(const event::Action &e) override {
-      for(unsigned int i=0; i<NUMBER_OF_SEQUENCERS; i++)
-      {
-        module->voltage_sequencers[i].snap_division_index = snap_division_index;
-      }
-    }
-  };
-
-  struct AllInputSnapsItem : MenuItem
-  {
-    DigitalSequencerXP *module;
-
-    Menu *createChildMenu() override
-    {
-      Menu *menu = new Menu;
-
-      for (unsigned int i = 0; i < NUMBER_OF_SNAP_DIVISIONS; i++)
-      {
-        AllInputSnapsValueItem *all_input_snaps_value_item = createMenuItem<AllInputSnapsValueItem>(module->snap_division_names[i]);
-        all_input_snaps_value_item->module = module;
-        all_input_snaps_value_item->snap_division_index = i;
-        menu->addChild(all_input_snaps_value_item);
-      }
-
-      return menu;
-    }
-  };
-
-  struct AllOutputRangesValueItem : MenuItem {
-    DigitalSequencerXP *module;
-    int range_index = 0;
-
-    void onAction(const event::Action &e) override {
-      for(unsigned int i=0; i<NUMBER_OF_SEQUENCERS; i++)
-      {
-        module->voltage_sequencers[i].voltage_range_index = range_index;
-      }
-    }
-  };
-
-  struct AllOutputRangesItem : MenuItem {
-    DigitalSequencerXP *module;
-
-    Menu *createChildMenu() override {
-      Menu *menu = new Menu;
-
-      for (unsigned int i=0; i < NUMBER_OF_VOLTAGE_RANGES; i++)
-      {
-        AllOutputRangesValueItem *all_output_ranges_value_item = createMenuItem<AllOutputRangesValueItem>(module->voltage_range_names[i]);
-        all_output_ranges_value_item->module = module;
-        all_output_ranges_value_item->range_index = i;
-        menu->addChild(all_output_ranges_value_item);
-      }
-
-      return menu;
-    }
-  };
-
-  struct AllSampleAndHoldsValueItem : MenuItem {
-    DigitalSequencerXP *module;
-    bool value = false;
-
-    void onAction(const event::Action &e) override {
-      for(unsigned int i=0; i<NUMBER_OF_SEQUENCERS; i++)
-      {
-        module->voltage_sequencers[i].sample_and_hold = value;
-      }
-    }
-  };
-
-  struct AllSampleAndHoldsItem : MenuItem {
-    DigitalSequencerXP *module;
-
-    Menu *createChildMenu() override {
-      Menu *menu = new Menu;
-
-      AllSampleAndHoldsValueItem *sample_and_hold_off = createMenuItem<AllSampleAndHoldsValueItem>("Off");
-      sample_and_hold_off->module = module;
-      sample_and_hold_off->value = false;
-      menu->addChild(sample_and_hold_off);
-
-      AllSampleAndHoldsValueItem *sample_and_hold_on = createMenuItem<AllSampleAndHoldsValueItem>("On");
-      sample_and_hold_on->module = module;
-      sample_and_hold_on->value = true;
-      menu->addChild(sample_and_hold_on);
-
-      return menu;
-    }
-  };
-
-  struct AllSequencersItem : MenuItem {
-    DigitalSequencerXP *module;
-
-    Menu *createChildMenu() override {
-      Menu *menu = new Menu;
-
-      AllOutputRangesItem *all_output_ranges_item = createMenuItem<AllOutputRangesItem>("Output Range", RIGHT_ARROW);
-      all_output_ranges_item->module = module;
-      menu->addChild(all_output_ranges_item);
-
-      AllInputSnapsItem *all_input_snaps_item = createMenuItem<AllInputSnapsItem>("Snap", RIGHT_ARROW);
-      all_input_snaps_item->module = module;
-      menu->addChild(all_input_snaps_item);
-
-      AllSampleAndHoldsItem *all_sample_and_holds_items = createMenuItem<AllSampleAndHoldsItem>("Sample & Hold", RIGHT_ARROW);
-      all_sample_and_holds_items->module = module;
-      menu->addChild(all_sample_and_holds_items);
-
-      return menu;
-    }
-  };
-
-  struct InputSnapValueItem : MenuItem {
-    DigitalSequencerXP *module;
-    int snap_division_index = 0;
-    int sequencer_number = 0;
-
-    void onAction(const event::Action &e) override {
-      module->voltage_sequencers[sequencer_number].snap_division_index = snap_division_index;
-    }
-  };
-
-  struct InputSnapItem : MenuItem {
-    DigitalSequencerXP *module;
-    int sequencer_number = 0;
-
-    Menu *createChildMenu() override {
-      Menu *menu = new Menu;
-
-      for (unsigned int i=0; i < NUMBER_OF_SNAP_DIVISIONS; i++)
-      {
-        InputSnapValueItem *input_snap_value_item = createMenuItem<InputSnapValueItem>(module->snap_division_names[i], CHECKMARK(module->voltage_sequencers[sequencer_number].snap_division_index == i));
-        input_snap_value_item->module = module;
-        input_snap_value_item->snap_division_index = i;
-        input_snap_value_item->sequencer_number = this->sequencer_number;
-        menu->addChild(input_snap_value_item);
-      }
-
-      return menu;
-    }
-  };
-
-  struct LabelTextField : TextField {
-
-    DigitalSequencerXP *module;
-    unsigned int index = 0;
-
-    LabelTextField(unsigned int index)
-    {
-      this->index = index;
-      this->box.pos.x = 50;
-      this->box.size.x = 160;
-      this->multiline = false;
-    }
-
-    void onChange(const event::Change& e) override {
-      module->labels[index] = text;
-    }
-
-  };
-
-  struct OutputRangeValueItem : MenuItem {
-
-    DigitalSequencerXP *module;
-    int range_index = 0;
-    int sequencer_number = 0;
-
-    void onAction(const event::Action &e) override {
-      module->voltage_sequencers[sequencer_number].voltage_range_index = range_index;
-    }
-  };
-
-  struct OutputRangeItem : MenuItem {
-    DigitalSequencerXP *module;
-    int sequencer_number = 0;
-
-    Menu *createChildMenu() override {
-      Menu *menu = new Menu;
-
-      for (unsigned int i=0; i < NUMBER_OF_VOLTAGE_RANGES; i++)
-      {
-        OutputRangeValueItem *output_range_value_menu_item = createMenuItem<OutputRangeValueItem>(module->voltage_range_names[i], CHECKMARK(module->voltage_sequencers[sequencer_number].voltage_range_index == i));
-        output_range_value_menu_item->module = module;
-        output_range_value_menu_item->range_index = i;
-        output_range_value_menu_item->sequencer_number = this->sequencer_number;
-        menu->addChild(output_range_value_menu_item);
-      }
-
-      return menu;
-    }
-  };
-
-  struct QuickKeyMenu : MenuItem {
-    Menu *createChildMenu() override {
-      Menu *menu = new Menu;
-      menu->addChild(createMenuLabel("f: Toggle Freeze Mode (for easy editing)"));
-      menu->addChild(createMenuLabel("g: When frozen, press 'g' to send gate out"));
-      menu->addChild(createMenuLabel("r: Randomize current howevered sequencer"));
-      menu->addChild(createMenuLabel("shift-r: Randomize both active sequencers (CV/Gate)"));
-      menu->addChild(createMenuLabel("shift+drag : Shift hovered sequence left or right"));
-      return menu;
-    }
-  };
-
-  struct ResetOnNextOption : MenuItem {
-    DigitalSequencerXP *module;
-
-    void onAction(const event::Action &e) override {
-      module->legacy_reset = false;
-    }
-  };
-
-  struct ResetInstantOption : MenuItem {
-    DigitalSequencerXP *module;
-
-    void onAction(const event::Action &e) override {
-      module->legacy_reset = true;
-    }
-  };
-
-  struct ResetModeItem : MenuItem {
-    DigitalSequencerXP *module;
-
-    Menu *createChildMenu() override {
-      Menu *menu = new Menu;
-
-      ResetOnNextOption *reset_on_next = createMenuItem<ResetOnNextOption>("Next clock input.", CHECKMARK(! module->legacy_reset));
-      reset_on_next->module = module;
-      menu->addChild(reset_on_next);
-
-      ResetInstantOption *reset_instant = createMenuItem<ResetInstantOption>("Instant", CHECKMARK(module->legacy_reset));
-      reset_instant->module = module;
-      menu->addChild(reset_instant);
-
-      return menu;
-    }
-  };
-
-  struct SampleAndHoldItem : MenuItem {
-    DigitalSequencerXP *module;
-    int sequencer_number = 0;
-
-    void onAction(const event::Action &e) override {
-      module->voltage_sequencers[sequencer_number].sample_and_hold ^= true; // flip the value
-    }
-  };
-
-  struct SequencerItem : MenuItem {
-    DigitalSequencerXP *module;
-    unsigned int sequencer_number = 0;
-
-    Menu *createChildMenu() override {
-      Menu *menu = new Menu;
-
-      OutputRangeItem *output_range_item = createMenuItem<OutputRangeItem>("Output Range", RIGHT_ARROW);
-      output_range_item->sequencer_number = this->sequencer_number;
-      output_range_item->module = module;
-      menu->addChild(output_range_item);
-
-      InputSnapItem *input_snap_item = createMenuItem<InputSnapItem>("Snap", RIGHT_ARROW);
-      input_snap_item->sequencer_number = this->sequencer_number;
-      input_snap_item->module = module;
-      menu->addChild(input_snap_item);
-
-      SampleAndHoldItem *sample_and_hold_item = createMenuItem<SampleAndHoldItem>("Sample & Hold", CHECKMARK(module->voltage_sequencers[sequencer_number].sample_and_hold));
-      sample_and_hold_item->sequencer_number = this->sequencer_number;
-      sample_and_hold_item->module = module;
-      menu->addChild(sample_and_hold_item);
-
-      // Add label input
-      auto holder = new rack::Widget;
-      holder->box.size.x = 220; // This value will determine the width of the menu
-      holder->box.size.y = 20;
-
-      auto lab = new rack::Label;
-      lab->text = "Label: ";
-      lab->box.size = 50; // label box size determins the bounding box around #1, #2, #3 etc.
-      holder->addChild(lab);
-
-      auto textfield = new LabelTextField(sequencer_number);
-      textfield->module = module;
-      textfield->text = module->labels[sequencer_number];
-      holder->addChild(textfield);
-
-      menu->addChild(holder);
-
-      return menu;
-    }
-  };
-
-};
+/*
+#include "menus/AllSequencersItem.hpp"
+#include "menus/InputSnapItem.hpp"
+#include "menus/OutputRangeValueItem.hpp"
+#include "menus/OutputRangeItem.hpp"
+#include "menus/QuickKeyMenu.hpp"
+#include "menus/ResetMenu.hpp"
+#include "menus/SampleAndHoldItem.hpp"
+#include "menus/LabelTextField.hpp"
+#include "menus/SequencerItem.hpp"
+*/
+
+struct DigitalSequencerXPWidget : VoxglitchModuleWidget
+{
+  DigitalSequencerXP *module;
+  int copy_sequencer_index = -1;
+
+  DigitalSequencerXPWidget(DigitalSequencerXP *module)
+  {
+    this->module = module;
+    setModule(module);
+
+    // Load and apply theme
+    theme.load("digital_sequencer_xp");
+    applyTheme();
+
+    if(theme.showScrews())
+    {
+  		addChild(createWidget<ScrewHexBlack>(Vec(RACK_GRID_WIDTH, 0)));
+  		addChild(createWidget<ScrewHexBlack>(Vec(box.size.x - 2 * RACK_GRID_WIDTH, 0)));
+  		addChild(createWidget<ScrewHexBlack>(Vec(RACK_GRID_WIDTH, RACK_GRID_HEIGHT - RACK_GRID_WIDTH)));
+  		addChild(createWidget<ScrewHexBlack>(Vec(box.size.x - 2 * RACK_GRID_WIDTH, RACK_GRID_HEIGHT - RACK_GRID_WIDTH)));
+    }
+
+    // Main voltage sequencer display
+    VoltageSequencerDisplayXP *voltage_sequencer_display_xp = new VoltageSequencerDisplayXP();
+    voltage_sequencer_display_xp->box.pos = mm2px(Vec(DRAW_AREA_POSITION_X, DRAW_AREA_POSITION_Y));
+    voltage_sequencer_display_xp->module = module;
+
+    GateSequencerDisplayXP *gates_display = new GateSequencerDisplayXP();
+    gates_display->box.pos = mm2px(Vec(GATES_DRAW_AREA_POSITION_X, GATES_DRAW_AREA_POSITION_Y));
+
+    gates_display->module = module;
+
+    addChild(voltage_sequencer_display_xp);
+    addChild(gates_display);
+
+    addParam(createParamCentered<VoxglitchRoundLampSwitch>(themePos("SEQUENCER_1_BUTTON"), module, DigitalSequencerXP::SEQUENCER_BUTTONS + 0));
+    addParam(createParamCentered<VoxglitchRoundLampSwitch>(themePos("SEQUENCER_2_BUTTON"), module, DigitalSequencerXP::SEQUENCER_BUTTONS + 1));
+    addParam(createParamCentered<VoxglitchRoundLampSwitch>(themePos("SEQUENCER_3_BUTTON"), module, DigitalSequencerXP::SEQUENCER_BUTTONS + 2));
+    addParam(createParamCentered<VoxglitchRoundLampSwitch>(themePos("SEQUENCER_4_BUTTON"), module, DigitalSequencerXP::SEQUENCER_BUTTONS + 3));
+    addParam(createParamCentered<VoxglitchRoundLampSwitch>(themePos("SEQUENCER_5_BUTTON"), module, DigitalSequencerXP::SEQUENCER_BUTTONS + 4));
+    addParam(createParamCentered<VoxglitchRoundLampSwitch>(themePos("SEQUENCER_6_BUTTON"), module, DigitalSequencerXP::SEQUENCER_BUTTONS + 5));
+    addParam(createParamCentered<VoxglitchRoundLampSwitch>(themePos("SEQUENCER_7_BUTTON"), module, DigitalSequencerXP::SEQUENCER_BUTTONS + 6));
+    addParam(createParamCentered<VoxglitchRoundLampSwitch>(themePos("SEQUENCER_8_BUTTON"), module, DigitalSequencerXP::SEQUENCER_BUTTONS + 7));
+    addParam(createParamCentered<VoxglitchRoundLampSwitch>(themePos("SEQUENCER_9_BUTTON"), module, DigitalSequencerXP::SEQUENCER_BUTTONS + 8));
+    addParam(createParamCentered<VoxglitchRoundLampSwitch>(themePos("SEQUENCER_10_BUTTON"), module, DigitalSequencerXP::SEQUENCER_BUTTONS + 9));
+    addParam(createParamCentered<VoxglitchRoundLampSwitch>(themePos("SEQUENCER_11_BUTTON"), module, DigitalSequencerXP::SEQUENCER_BUTTONS + 10));
+    addParam(createParamCentered<VoxglitchRoundLampSwitch>(themePos("SEQUENCER_12_BUTTON"), module, DigitalSequencerXP::SEQUENCER_BUTTONS + 11));
+    addParam(createParamCentered<VoxglitchRoundLampSwitch>(themePos("SEQUENCER_13_BUTTON"), module, DigitalSequencerXP::SEQUENCER_BUTTONS + 12));
+    addParam(createParamCentered<VoxglitchRoundLampSwitch>(themePos("SEQUENCER_14_BUTTON"), module, DigitalSequencerXP::SEQUENCER_BUTTONS + 13));
+    addParam(createParamCentered<VoxglitchRoundLampSwitch>(themePos("SEQUENCER_15_BUTTON"), module, DigitalSequencerXP::SEQUENCER_BUTTONS + 14));
+    addParam(createParamCentered<VoxglitchRoundLampSwitch>(themePos("SEQUENCER_16_BUTTON"), module, DigitalSequencerXP::SEQUENCER_BUTTONS + 15));
+
+    // Inputs
+    addInput(createInputCentered<VoxglitchPolyPort>(Vec(29.5276, 339.251), module, DigitalSequencerXP::POLY_STEP_INPUT));
+    addInput(createInputCentered<VoxglitchPolyPort>(Vec(72.4724, 339.251), module, DigitalSequencerXP::POLY_LENGTH_INPUT));
+    addInput(createInputCentered<VoxglitchInputPort>(Vec(115.4173, 339.251), module, DigitalSequencerXP::RESET_INPUT));
+    // addInput(createInputCentered<PJ301MPort>(mm2px(Vec(10 + 43.632, 114.893)), module, DigitalSequencerXP::POLY_MOD_INPUT));
+
+    // Poly CV and Gate outputs
+    addOutput(createOutputCentered<VoxglitchPolyPort>(themePos("CV_OUTPUT"), module, DigitalSequencerXP::POLY_CV_OUTPUT));
+    addOutput(createOutputCentered<VoxglitchPolyPort>(themePos("GATE_OUTPUT"), module, DigitalSequencerXP::POLY_GATE_OUTPUT));
+  }
+
+  void appendContextMenu(Menu *menu) override
+  {
+    DigitalSequencerXP *module = dynamic_cast<DigitalSequencerXP *>(this->module);
+    assert(module);
+
+    menu->addChild(new MenuEntry); // For spacing only
+    menu->addChild(createMenuLabel("Sequencer Settings"));
+
+    // Add "all" sequencer settings
+    AllSequencersItem *all_sequencer_items;
+    all_sequencer_items = createMenuItem<AllSequencersItem>("All Sequencers", RIGHT_ARROW);
+    all_sequencer_items->module = module;
+    menu->addChild(all_sequencer_items);
+
+    // Add individual sequencer settings
+    SequencerItem *sequencer_items[NUMBER_OF_SEQUENCERS];
+
+    for (unsigned int i = 0; i < NUMBER_OF_SEQUENCERS; i++)
+    {
+      sequencer_items[i] = createMenuItem<SequencerItem>("Sequencer #" + std::to_string(i + 1), RIGHT_ARROW);
+      sequencer_items[i]->module = module;
+      sequencer_items[i]->sequencer_number = i;
+      menu->addChild(sequencer_items[i]);
+    }
+
+    ResetModeItem *reset_mode_item = createMenuItem<ResetModeItem>("Reset Mode", RIGHT_ARROW);
+    reset_mode_item->module = module;
+    menu->addChild(reset_mode_item);
+
+    menu->addChild(new MenuEntry); // For spacing only
+    menu->addChild(createMenuItem<QuickKeyMenu>("Quick Key Reference", RIGHT_ARROW));
+  }
+
+  void step() override
+  {
+    ModuleWidget::step();
+  }
+
+  //
+  // Handler for keypresses that affect the entire module
+  //
+  void onHoverKey(const event::HoverKey &e) override
+  {
+    if ((e.key == GLFW_KEY_F) && ((e.mods & RACK_MOD_MASK) != GLFW_MOD_CONTROL)) // F (no ctrl)
+    {
+      if (e.action == GLFW_PRESS)
+      {
+        module->frozen = !module->frozen;
+        e.consume(this);
+      }
+    }
+
+    if ((e.key == GLFW_KEY_C) && ((e.mods & RACK_MOD_MASK) == GLFW_MOD_CONTROL)) // Control-C
+    {
+      if (e.action == GLFW_PRESS)
+      {
+        copy_sequencer_index = module->selected_sequencer_index;
+        e.consume(this);
+      }
+    }
+
+    if ((e.key == GLFW_KEY_V) && ((e.mods & RACK_MOD_MASK) == GLFW_MOD_CONTROL)) // Control-V
+    {
+      if (e.action == GLFW_PRESS)
+      {
+        if (copy_sequencer_index > -1)
+        {
+          module->copy(copy_sequencer_index, module->selected_sequencer_index);
+          e.consume(this);
+        }
+      }
+    }
+
+    // Switch between seuences using the number keys 1-8
+    if (e.key >= GLFW_KEY_1 && e.key <= GLFW_KEY_8) // quick-select
+    {
+      if (e.action == GLFW_PRESS)
+      {
+        unsigned int sequencer_number = e.key - 49;
+        if ((e.mods & RACK_MOD_MASK) == GLFW_MOD_SHIFT)
+          sequencer_number += 8;
+        sequencer_number = clamp(sequencer_number, 0, NUMBER_OF_SEQUENCERS - 1);
+        module->selected_sequencer_index = sequencer_number;
+        e.consume(this);
+      }
+    }
+
+    ModuleWidget::onHoverKey(e);
+  }
+
+
+
+
+  //
+  // ==========================================================================================
+  // MENUS
+  // ==========================================================================================
+  //
+
+  struct AllInputSnapsValueItem : MenuItem {
+    DigitalSequencerXP *module;
+    int snap_division_index = 0;
+
+    void onAction(const event::Action &e) override {
+      for(unsigned int i=0; i<NUMBER_OF_SEQUENCERS; i++)
+      {
+        module->voltage_sequencers[i].snap_division_index = snap_division_index;
+      }
+    }
+  };
+
+  struct AllInputSnapsItem : MenuItem
+  {
+    DigitalSequencerXP *module;
+
+    Menu *createChildMenu() override
+    {
+      Menu *menu = new Menu;
+
+      for (unsigned int i = 0; i < NUMBER_OF_SNAP_DIVISIONS; i++)
+      {
+        AllInputSnapsValueItem *all_input_snaps_value_item = createMenuItem<AllInputSnapsValueItem>(module->snap_division_names[i]);
+        all_input_snaps_value_item->module = module;
+        all_input_snaps_value_item->snap_division_index = i;
+        menu->addChild(all_input_snaps_value_item);
+      }
+
+      return menu;
+    }
+  };
+
+  struct AllOutputRangesValueItem : MenuItem {
+    DigitalSequencerXP *module;
+    int range_index = 0;
+
+    void onAction(const event::Action &e) override {
+      for(unsigned int i=0; i<NUMBER_OF_SEQUENCERS; i++)
+      {
+        module->voltage_sequencers[i].voltage_range_index = range_index;
+      }
+    }
+  };
+
+  struct AllOutputRangesItem : MenuItem {
+    DigitalSequencerXP *module;
+
+    Menu *createChildMenu() override {
+      Menu *menu = new Menu;
+
+      for (unsigned int i=0; i < NUMBER_OF_VOLTAGE_RANGES; i++)
+      {
+        AllOutputRangesValueItem *all_output_ranges_value_item = createMenuItem<AllOutputRangesValueItem>(module->voltage_range_names[i]);
+        all_output_ranges_value_item->module = module;
+        all_output_ranges_value_item->range_index = i;
+        menu->addChild(all_output_ranges_value_item);
+      }
+
+      return menu;
+    }
+  };
+
+  struct AllSampleAndHoldsValueItem : MenuItem {
+    DigitalSequencerXP *module;
+    bool value = false;
+
+    void onAction(const event::Action &e) override {
+      for(unsigned int i=0; i<NUMBER_OF_SEQUENCERS; i++)
+      {
+        module->voltage_sequencers[i].sample_and_hold = value;
+      }
+    }
+  };
+
+  struct AllSampleAndHoldsItem : MenuItem {
+    DigitalSequencerXP *module;
+
+    Menu *createChildMenu() override {
+      Menu *menu = new Menu;
+
+      AllSampleAndHoldsValueItem *sample_and_hold_off = createMenuItem<AllSampleAndHoldsValueItem>("Off");
+      sample_and_hold_off->module = module;
+      sample_and_hold_off->value = false;
+      menu->addChild(sample_and_hold_off);
+
+      AllSampleAndHoldsValueItem *sample_and_hold_on = createMenuItem<AllSampleAndHoldsValueItem>("On");
+      sample_and_hold_on->module = module;
+      sample_and_hold_on->value = true;
+      menu->addChild(sample_and_hold_on);
+
+      return menu;
+    }
+  };
+
+  struct AllSequencersItem : MenuItem {
+    DigitalSequencerXP *module;
+
+    Menu *createChildMenu() override {
+      Menu *menu = new Menu;
+
+      AllOutputRangesItem *all_output_ranges_item = createMenuItem<AllOutputRangesItem>("Output Range", RIGHT_ARROW);
+      all_output_ranges_item->module = module;
+      menu->addChild(all_output_ranges_item);
+
+      AllInputSnapsItem *all_input_snaps_item = createMenuItem<AllInputSnapsItem>("Snap", RIGHT_ARROW);
+      all_input_snaps_item->module = module;
+      menu->addChild(all_input_snaps_item);
+
+      AllSampleAndHoldsItem *all_sample_and_holds_items = createMenuItem<AllSampleAndHoldsItem>("Sample & Hold", RIGHT_ARROW);
+      all_sample_and_holds_items->module = module;
+      menu->addChild(all_sample_and_holds_items);
+
+      return menu;
+    }
+  };
+
+  struct InputSnapValueItem : MenuItem {
+    DigitalSequencerXP *module;
+    int snap_division_index = 0;
+    int sequencer_number = 0;
+
+    void onAction(const event::Action &e) override {
+      module->voltage_sequencers[sequencer_number].snap_division_index = snap_division_index;
+    }
+  };
+
+  struct InputSnapItem : MenuItem {
+    DigitalSequencerXP *module;
+    int sequencer_number = 0;
+
+    Menu *createChildMenu() override {
+      Menu *menu = new Menu;
+
+      for (unsigned int i=0; i < NUMBER_OF_SNAP_DIVISIONS; i++)
+      {
+        InputSnapValueItem *input_snap_value_item = createMenuItem<InputSnapValueItem>(module->snap_division_names[i], CHECKMARK(module->voltage_sequencers[sequencer_number].snap_division_index == i));
+        input_snap_value_item->module = module;
+        input_snap_value_item->snap_division_index = i;
+        input_snap_value_item->sequencer_number = this->sequencer_number;
+        menu->addChild(input_snap_value_item);
+      }
+
+      return menu;
+    }
+  };
+
+  struct LabelTextField : TextField {
+
+    DigitalSequencerXP *module;
+    unsigned int index = 0;
+
+    LabelTextField(unsigned int index)
+    {
+      this->index = index;
+      this->box.pos.x = 50;
+      this->box.size.x = 160;
+      this->multiline = false;
+    }
+
+    void onChange(const event::Change& e) override {
+      module->labels[index] = text;
+    }
+
+  };
+
+  struct OutputRangeValueItem : MenuItem {
+
+    DigitalSequencerXP *module;
+    int range_index = 0;
+    int sequencer_number = 0;
+
+    void onAction(const event::Action &e) override {
+      module->voltage_sequencers[sequencer_number].voltage_range_index = range_index;
+    }
+  };
+
+  struct OutputRangeItem : MenuItem {
+    DigitalSequencerXP *module;
+    int sequencer_number = 0;
+
+    Menu *createChildMenu() override {
+      Menu *menu = new Menu;
+
+      for (unsigned int i=0; i < NUMBER_OF_VOLTAGE_RANGES; i++)
+      {
+        OutputRangeValueItem *output_range_value_menu_item = createMenuItem<OutputRangeValueItem>(module->voltage_range_names[i], CHECKMARK(module->voltage_sequencers[sequencer_number].voltage_range_index == i));
+        output_range_value_menu_item->module = module;
+        output_range_value_menu_item->range_index = i;
+        output_range_value_menu_item->sequencer_number = this->sequencer_number;
+        menu->addChild(output_range_value_menu_item);
+      }
+
+      return menu;
+    }
+  };
+
+  struct QuickKeyMenu : MenuItem {
+    Menu *createChildMenu() override {
+      Menu *menu = new Menu;
+      menu->addChild(createMenuLabel("f: Toggle Freeze Mode (for easy editing)"));
+      menu->addChild(createMenuLabel("g: When frozen, press 'g' to send gate out"));
+      menu->addChild(createMenuLabel("r: Randomize current howevered sequencer"));
+      menu->addChild(createMenuLabel("shift-r: Randomize both active sequencers (CV/Gate)"));
+      menu->addChild(createMenuLabel("shift+drag : Shift hovered sequence left or right"));
+      return menu;
+    }
+  };
+
+  struct ResetOnNextOption : MenuItem {
+    DigitalSequencerXP *module;
+
+    void onAction(const event::Action &e) override {
+      module->legacy_reset = false;
+    }
+  };
+
+  struct ResetInstantOption : MenuItem {
+    DigitalSequencerXP *module;
+
+    void onAction(const event::Action &e) override {
+      module->legacy_reset = true;
+    }
+  };
+
+  struct ResetModeItem : MenuItem {
+    DigitalSequencerXP *module;
+
+    Menu *createChildMenu() override {
+      Menu *menu = new Menu;
+
+      ResetOnNextOption *reset_on_next = createMenuItem<ResetOnNextOption>("Next clock input.", CHECKMARK(! module->legacy_reset));
+      reset_on_next->module = module;
+      menu->addChild(reset_on_next);
+
+      ResetInstantOption *reset_instant = createMenuItem<ResetInstantOption>("Instant", CHECKMARK(module->legacy_reset));
+      reset_instant->module = module;
+      menu->addChild(reset_instant);
+
+      return menu;
+    }
+  };
+
+  struct SampleAndHoldItem : MenuItem {
+    DigitalSequencerXP *module;
+    int sequencer_number = 0;
+
+    void onAction(const event::Action &e) override {
+      module->voltage_sequencers[sequencer_number].sample_and_hold ^= true; // flip the value
+    }
+  };
+
+  struct SequencerItem : MenuItem {
+    DigitalSequencerXP *module;
+    unsigned int sequencer_number = 0;
+
+    Menu *createChildMenu() override {
+      Menu *menu = new Menu;
+
+      OutputRangeItem *output_range_item = createMenuItem<OutputRangeItem>("Output Range", RIGHT_ARROW);
+      output_range_item->sequencer_number = this->sequencer_number;
+      output_range_item->module = module;
+      menu->addChild(output_range_item);
+
+      InputSnapItem *input_snap_item = createMenuItem<InputSnapItem>("Snap", RIGHT_ARROW);
+      input_snap_item->sequencer_number = this->sequencer_number;
+      input_snap_item->module = module;
+      menu->addChild(input_snap_item);
+
+      SampleAndHoldItem *sample_and_hold_item = createMenuItem<SampleAndHoldItem>("Sample & Hold", CHECKMARK(module->voltage_sequencers[sequencer_number].sample_and_hold));
+      sample_and_hold_item->sequencer_number = this->sequencer_number;
+      sample_and_hold_item->module = module;
+      menu->addChild(sample_and_hold_item);
+
+      // Add label input
+      auto holder = new rack::Widget;
+      holder->box.size.x = 220; // This value will determine the width of the menu
+      holder->box.size.y = 20;
+
+      auto lab = new rack::Label;
+      lab->text = "Label: ";
+      lab->box.size = 50; // label box size determins the bounding box around #1, #2, #3 etc.
+      holder->addChild(lab);
+
+      auto textfield = new LabelTextField(sequencer_number);
+      textfield->module = module;
+      textfield->text = module->labels[sequencer_number];
+      holder->addChild(textfield);
+
+      menu->addChild(holder);
+
+      return menu;
+    }
+  };
+
+};