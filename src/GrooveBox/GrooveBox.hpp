--- conflicted
+++ resolved
@@ -1,1015 +1,1003 @@
-//
-// Voxglitch Groovebox
-//
-// By Bret Truchan
-//
-// - Thank you to all the friendly people on the VCV Rack Community for answering
-//   my questions and providing feedback on early builds.
-//
-// - Thank you to Jim Allman for his incredible front panel design.
-//
-// TODO:
-//   * Groovebox allows manual MEM selection when CV is attached (https://github.com/clone45/voxglitch/issues/198)
-
-struct GrooveBox : VoxglitchSamplerModule
-{
-  MemorySlot memory_slots[NUMBER_OF_MEMORY_SLOTS];
-
-  // Schmitt Triggers
-  dsp::SchmittTrigger drum_pad_triggers[NUMBER_OF_STEPS];
-  dsp::SchmittTrigger step_select_triggers[NUMBER_OF_STEPS];
-  dsp::SchmittTrigger track_button_triggers[NUMBER_OF_TRACKS];
-  dsp::SchmittTrigger memory_slot_button_triggers[NUMBER_OF_MEMORY_SLOTS];
-  dsp::SchmittTrigger function_button_triggers[NUMBER_OF_FUNCTIONS];
-  dsp::SchmittTrigger copy_button_trigger;
-  dsp::SchmittTrigger paste_button_trigger;
-  dsp::SchmittTrigger stepTrigger;
-  dsp::SchmittTrigger resetTrigger;
-
-  // Pointers to select track and memory
-  Track *selected_track = NULL;
-  MemorySlot *selected_memory_slot = NULL;
-
-  // Assorted variables
-  unsigned int memory_slot_index = 0;
-  unsigned int copied_memory_index = 0;
-  unsigned int track_index = 0;
-  unsigned int playback_step = 0;
-  unsigned int selected_function = 0;
-  unsigned int selected_parameter_slot = 0;
-  unsigned int clock_division = 8;
-  unsigned int clock_counter = clock_division;
-  bool first_step = true;
-  bool shift_key = false;
-  bool control_key = false;
-  bool mutes[NUMBER_OF_TRACKS];
-  bool solos[NUMBER_OF_TRACKS];
-  bool any_track_soloed = false;
-  bool expander_connected = false;
-
-  bool step_copy_paste_mode = false;
-  unsigned int copied_step_index = 0;
-  unsigned int lcd_screen_mode = 0;
-  // LCDColorScheme lcd_color_scheme;
-
-  // These booleans tell the sequence position lights whether to be ON or OFF
-  bool light_booleans[NUMBER_OF_STEPS];
-  bool inner_light_booleans[NUMBER_OF_STEPS];
-
-  unsigned int visualizer_step = 0;
-  unsigned int sample_position_snap_track_values[NUMBER_OF_TRACKS];
-  bool track_declicking_enabled[NUMBER_OF_TRACKS];
-
-  // A pair of GrooveBoxExpanderMessage structures for sending information
-  // from the expander to the groovebox.  Note that they both essentially
-  // serve the same purpose, but are rotated during read/write cycles
-  ExpanderToGrooveboxMessage expander_to_groovebox_message_a;
-  ExpanderToGrooveboxMessage expander_to_groovebox_message_b;
-  float track_volumes[NUMBER_OF_TRACKS];
-
-  // The track_triggers array is used to send trigger information to the
-  // expansion module.  Once a trigger is sent, it's immediately set back to
-  // zero.
-  bool track_triggers[NUMBER_OF_TRACKS];
-
-  //
-  // Sample related variables
-  //
-  // root_directory: Used to store the last folder which the user accessed to
-  // load samples.  This is to alleviate the tedium of having to navigate to
-  // the same folder every time a user goes to load new samples.
-  //
-  // loaded_filenames: Filenames are displayed next to the tracks.  This variable
-  // keeps track of the filenames to display.
-  //
-  std::string loaded_filenames[NUMBER_OF_TRACKS]; // for display on the front panel
-  std::string path;
-
-  // Each of the 8 tracks has dedicated sample player engines
-  // The samples assigned to each track are NOT dependent on which memory bank
-  // is active.  This means that you cannot load samples in one memory bank without
-  // it affecting all memory banks.
-
-  SamplePlayer sample_players[NUMBER_OF_TRACKS];
-
-  // sample position snap settings
-  unsigned int sample_position_snap_indexes[NUMBER_OF_TRACKS];
-
-  //
-  // Basic VCV Parameter, Input, Output, and Light definitions
-  //
-
-  enum ParamIds
-  {
-    ENUMS(DRUM_PADS, NUMBER_OF_STEPS),
-    ENUMS(STEP_SELECT_BUTTONS, NUMBER_OF_STEPS),
-    ENUMS(STEP_KNOBS, NUMBER_OF_STEPS),
-    ENUMS(FUNCTION_BUTTONS, NUMBER_OF_FUNCTIONS),
-    ENUMS(DUMMY_UNUSED_PARAMS, NUMBER_OF_TRACKS),
-    ENUMS(MEMORY_SLOT_BUTTONS, NUMBER_OF_MEMORY_SLOTS),
-    COPY_BUTTON,
-    PASTE_BUTTON,
-    MASTER_VOLUME,
-    NUM_PARAMS
-  };
-  enum InputIds
-  {
-    STEP_INPUT,
-    RESET_INPUT,
-    MEM_INPUT,
-    NUM_INPUTS
-  };
-  enum OutputIds
-  {
-    AUDIO_OUTPUT_LEFT,
-    AUDIO_OUTPUT_RIGHT,
-    ENUMS(TRACK_OUTPUTS, NUMBER_OF_TRACKS * 2),
-    NUM_OUTPUTS
-  };
-  enum LightIds
-  {
-    NUM_LIGHTS
-  };
-
-  enum LCD_MODES
-  {
-    TRACK,
-    SAMPLE,
-    RATCHET,
-    UPDATE,
-    INTRO
-  };
-
-  GrooveBox()
-  {
-    config(NUM_PARAMS, NUM_INPUTS, NUM_OUTPUTS, NUM_LIGHTS);
-
-    // Configure all of the step buttons and parameter lock knobs
-    for (unsigned int i = 0; i < NUMBER_OF_STEPS; i++)
-    {
-      configParam(DRUM_PADS + i, 0.0, 1.0, 0.0, "Step Button");
-      configOnOff(DRUM_PADS + i, 0.0, "Step Button");
-      configParam(STEP_KNOBS + i, 0.0, 1.0, 0.0, "Parameter Lock Value " + std::to_string(i));
-      configParam(FUNCTION_BUTTONS + i, 0.0, 1.0, 0.0);
-      configOnOff(FUNCTION_BUTTONS + i, 0.0, FUNCTION_NAMES[parameter_slots[i]]);
-
-      light_booleans[i] = false;
-    }
-
-    // Make sure arrays are initialized with sane values
-    for (unsigned int i = 0; i < NUMBER_OF_TRACKS; i++)
-    {
-      this->mutes[i] = false;
-      this->solos[i] = false;
-      this->track_volumes[i] = 1.0;
-      this->sample_position_snap_indexes[i] = 0;
-      this->track_declicking_enabled[i] = false;
-    }
-
-    // Configure the individual track outputs
-    for (unsigned int i = 0; i < (NUMBER_OF_TRACKS * 2); i += 2)
-    {
-      configOutput(TRACK_OUTPUTS + i, "Track " + std::to_string((i / 2) + 1) + ": left");
-      configOutput(TRACK_OUTPUTS + i + 1, "Track " + std::to_string((i / 2) + 1) + ": right");
-    }
-
-    configInput(STEP_INPUT, "Clock Input x32");
-    configInput(RESET_INPUT, "Reset Input");
-    configInput(MEM_INPUT, "Memory CV Select Input (0-10v)");
-
-    // Configure the stereo mix outputs
-    configOutput(AUDIO_OUTPUT_LEFT, "Left Mix");
-    configOutput(AUDIO_OUTPUT_RIGHT, "Right Mix");
-
-    // Create tooltips for the memory slots
-    for (unsigned int i = 0; i < NUMBER_OF_MEMORY_SLOTS; i++)
-    {
-      configParam(MEMORY_SLOT_BUTTONS + i, 0.0, 1.0, 0.0);
-      configOnOff(MEMORY_SLOT_BUTTONS + i, 0.0, "Memory Slot #" + std::to_string(i + 1));
-    }
-
-    // Configure the master output knob
-    configParam(MASTER_VOLUME, 0.0, 1.0, 0.5, "Master Volume");
-    paramQuantities[MASTER_VOLUME]->randomizeEnabled = false;
-
-    // There are 8 sample players, one for each track.  These sample players
-    // are shared across the tracks contained in the memory slots.
-    for (unsigned int p = 0; p < NUMBER_OF_MEMORY_SLOTS; p++)
-    {
-      for (unsigned int t = 0; t < NUMBER_OF_TRACKS; t++)
-      {
-        memory_slots[p].setSamplePlayer(t, &sample_players[t]);
-      }
-    }
-
-    lcd_screen_mode = TRACK;
-
-    // Store a pointer to the active memory slot
-    selected_memory_slot = &memory_slots[0];
-
-    // Store a pointer to the active track
-    selected_track = selected_memory_slot->getTrack(0);
-
-    // Update parameter lock knobs.  I'm not sure if this is necessary.
-    updatePanelControls();
-
-    // Set the leftExpander pointers to the two message holders
-    leftExpander.producerMessage = &expander_to_groovebox_message_a;
-    leftExpander.consumerMessage = &expander_to_groovebox_message_b;
-  }
-
-  // copyMemory(src_index, dst_index)
-  //
-  // Helper function to copy one memory slot to another memory slot
-  //
-  void copyMemory(unsigned int src_index, unsigned int dst_index)
-  {
-    memory_slots[dst_index].copy(&memory_slots[src_index]);
-    updatePanelControls();
-  }
-
-  // pasteStep(src_index, dst_index)
-  //
-  // Helper function to copy one step to another, including all parameter locks
-  //
-  void pasteStep(unsigned int dst_index)
-  {
-    selected_track->copyStep(this->copied_step_index, dst_index);
-    updatePanelControls();
-  }
-
-  void clearStepParameters(unsigned int step_index)
-  {
-    selected_track->clearStepParameters(step_index);
-    updatePanelControls();
-  }
-
-  void initialize()
-  {
-    for (unsigned int i = 0; i < NUMBER_OF_MEMORY_SLOTS; i++)
-    {
-      memory_slots[i].initialize();
-    }
-
-    for (unsigned int i = 0; i < NUMBER_OF_TRACKS; i++)
-    {
-      // this->sample_players[i].initialize();
-      this->loaded_filenames[i] = "";
-      this->sample_position_snap_indexes[i] = 0;
-    }
-
-    this->updatePanelControls();
-  }
-
-  void updatePanelControls()
-  {
-    for (unsigned int step_number = 0; step_number < NUMBER_OF_STEPS; step_number++)
-    {
-      float value = 0;
-
-      value = selected_track->getParameter(selected_function, step_number);
-
-      params[STEP_KNOBS + step_number].setValue(value);
-      params[DRUM_PADS + step_number].setValue(selected_track->getValue(step_number));
-    }
-
-    // Update selected function button
-
-    for (unsigned int slot_id = 0; slot_id < NUMBER_OF_FUNCTIONS; slot_id++)
-    {
-      unsigned int parameter_id = parameter_slots[slot_id];
-      params[FUNCTION_BUTTONS + parameter_id].setValue(selected_parameter_slot == slot_id);
-
-      // parameter_slots
-    }
-  }
-
-  void switchMemory(unsigned int new_memory_slot)
-  {
-    memory_slot_index = new_memory_slot;
-
-    // Switch memory_slots and set the selected track
-    selected_memory_slot = &memory_slots[new_memory_slot];
-    selected_track = selected_memory_slot->getTrack(this->track_index);
-
-    // set all track positions
-    for (unsigned int i = 0; i < NUMBER_OF_TRACKS; i++)
-    {
-      selected_memory_slot->tracks[i].setPosition(playback_step);
-    }
-
-    for (unsigned int i = 0; i < NUMBER_OF_MEMORY_SLOTS; i++)
-    {
-      params[MEMORY_SLOT_BUTTONS + i].setValue(memory_slot_index == i);
-    }
-
-    updatePanelControls();
-  }
-
-  void selectTrack(unsigned int new_active_track)
-  {
-    track_index = new_active_track;
-    selected_track = selected_memory_slot->getTrack(track_index);
-
-    updatePanelControls();
-  }
-
-  void shiftAllTracks(unsigned int amount)
-  {
-    for (unsigned int i = 0; i < NUMBER_OF_TRACKS; i++)
-    {
-      selected_memory_slot->tracks[i].shift(amount);
-    }
-    updatePanelControls();
-  }
-
-  void shiftTrack(unsigned int amount)
-  {
-    selected_memory_slot->tracks[this->track_index].shift(amount);
-    updatePanelControls();
-  }
-
-  void randomizeSteps()
-  {
-    this->selected_track->randomizeSteps();
-    updatePanelControls();
-  }
-
-  void clearSteps()
-  {
-    this->selected_track->clearSteps();
-    updatePanelControls();
-  }
-
-  void clearTrackSteps(unsigned int track_id)
-  {
-    Track *track = this->selected_memory_slot->getTrack(track_id);
-    track->clearSteps();
-    updatePanelControls();
-  }
-
-  void clearTrackParameters(unsigned int track_id)
-  {
-    Track *track = this->selected_memory_slot->getTrack(track_id);
-    track->clearParameters();
-    updatePanelControls();
-  }
-
-  void clearTrack(unsigned int track_id)
-  {
-      Track *track = this->selected_memory_slot->getTrack(track_id);
-      track->clear();
-      updatePanelControls();
-  }
-
-  /*
-  void randomizeParameter(unsigned int parameter_number)
-  {
-    this->selected_track->randomizeParameter(parameter_number)
-  }
-  */
-
-  void randomizeSelectedParameter()
-  {
-    for (unsigned int step_number = 0; step_number < NUMBER_OF_STEPS; step_number++)
-    {
-      params[STEP_KNOBS + step_number].setValue(rand() / double(RAND_MAX));
-    }
-  }
-
-  void resetSelectedParameter()
-  {
-    for (unsigned int step_number = 0; step_number < NUMBER_OF_STEPS; step_number++)
-    {
-      params[STEP_KNOBS + step_number].setValue(default_parameter_values[selected_function]);
-    }
-  }
-
-  void boostSelectedParameter()
-  {
-    for (unsigned int step_number = 0; step_number < NUMBER_OF_STEPS; step_number++)
-    {
-      float boosted_value = std::min(1.0, params[STEP_KNOBS + step_number].getValue() + 0.125);
-      params[STEP_KNOBS + step_number].setValue(boosted_value);
-    }
-  }
-
-  void reduceSelectedParameter()
-  {
-    for (unsigned int step_number = 0; step_number < NUMBER_OF_STEPS; step_number++)
-    {
-      float reduced_value = std::max(0.0, params[STEP_KNOBS + step_number].getValue() - 0.125);
-      params[STEP_KNOBS + step_number].setValue(reduced_value);
-    }
-  }
-
-  void setSamplePositionSnapIndex(unsigned int sample_position_snap_index, unsigned int track_index)
-  {
-    this->sample_position_snap_indexes[track_index] = sample_position_snap_index;
-    this->sample_position_snap_track_values[track_index] = sample_position_snap_values[sample_position_snap_index];
-  }
-
-  //
-  // SAVE module data
-  //
-  json_t *dataToJson() override
-  {
-    json_t *json_root = json_object();
-
-    //
-    // handle track related information that is tied to the track index and
-    // doesn't change when the memory slot is changed.
-    //
-    json_t *track_data_json_array = json_array();
-
-    for (unsigned int track_number = 0; track_number < NUMBER_OF_TRACKS; track_number++)
-    {
-      std::string filename = this->sample_players[track_number].getFilename();
-      std::string path = this->sample_players[track_number].getPath();
-
-      json_t *track_json_object = json_object();
-
-      json_object_set(track_json_object, "sample_filename", json_string(filename.c_str()));
-      json_object_set(track_json_object, "sample_path", json_string(path.c_str()));
-      json_object_set(track_json_object, "sample_position_snap_index", json_integer(this->sample_position_snap_indexes[track_number]));
-
-      json_array_append_new(track_data_json_array, track_json_object);
-    }
-    json_object_set(json_root, "shared_track_data", track_data_json_array);
-
-    //
-    // Save all memory slot data
-    //
-    json_t *memory_slots_json_array = json_array();
-    for (int memory_slot_number = 0; memory_slot_number < NUMBER_OF_MEMORY_SLOTS; memory_slot_number++)
-    {
-      // Save all track data
-      json_t *tracks_json_array = json_array();
-      for (int track_number = 0; track_number < NUMBER_OF_TRACKS; track_number++)
-      {
-        json_t *steps_json_array = json_array();
-
-        for (int step_index = 0; step_index < NUMBER_OF_STEPS; step_index++)
-        {
-          json_t *step_data = json_object();
-          json_object_set(step_data, "trigger", json_integer(this->memory_slots[memory_slot_number].tracks[track_number].getValue(step_index)));
-
-          for(unsigned int parameter_index = 0; parameter_index < NUMBER_OF_FUNCTIONS; parameter_index++)
-          {
-            std::string key = FUNCTION_NAMES[parameter_index];
-            std::transform(key.begin(), key.end(), key.begin(), ::tolower);
-            std::replace( key.begin(), key.end(), ' ', '_'); // replace all ' ' to '_'
-
-            json_object_set(step_data, key.c_str(), json_real(this->memory_slots[memory_slot_number].tracks[track_number].getParameter(parameter_index, step_index)));
-          }
-          json_array_append_new(steps_json_array, step_data);
-        }
-
-        json_t *track_data = json_object();
-
-        json_object_set(track_data, "steps", steps_json_array);
-        json_object_set(track_data, "range_start", json_integer(this->memory_slots[memory_slot_number].tracks[track_number].getRangeStart()));
-        json_object_set(track_data, "range_end", json_integer(this->memory_slots[memory_slot_number].tracks[track_number].getRangeEnd()));
-        json_array_append_new(tracks_json_array, track_data);
-      }
-
-      json_t *tracks_json_object = json_object();
-      json_object_set(tracks_json_object, "tracks", tracks_json_array);
-      json_array_append_new(memory_slots_json_array, tracks_json_object);
-    }
-    json_object_set(json_root, "memory_slots", memory_slots_json_array);
-
-<<<<<<< HEAD
-    // Save selected color theme
-    json_object_set(json_root, "selected_color_theme", json_integer(LCDColorScheme::selected_color_scheme));
-
-    return json_root;
-  }
-=======
-    json_object_set(json_root, "selected_memory_index", json_integer(memory_slot_index));
-
-		return json_root;
-	}
->>>>>>> ab56a40a
-
-  //
-  // LOAD module data
-  //
-
-  void dataFromJson(json_t *json_root) override
-  {
-
-    //
-    // Load samples
-    //
-    json_t *shared_track_data = json_object_get(json_root, "shared_track_data");
-
-    if (shared_track_data)
-    {
-      size_t track_index;
-      json_t *json_track_data_object;
-
-      json_array_foreach(shared_track_data, track_index, json_track_data_object)
-      {
-        json_t *sample_path_json = json_object_get(json_track_data_object, "sample_path");
-        if (sample_path_json)
-        {
-          std::string path = json_string_value(sample_path_json);
-          if (path != "")
-            this->sample_players[track_index].loadSample(path);
-          this->loaded_filenames[track_index] = this->sample_players[track_index].getFilename();
-        }
-
-        // Deprecated, but around for a while while people still have old versions
-        json_t *offset_snap_index_json = json_object_get(json_track_data_object, "offset_snap_index");
-        if (offset_snap_index_json)
-        {
-          unsigned int offset_snap_index = json_integer_value(offset_snap_index_json);
-          setSamplePositionSnapIndex(offset_snap_index, track_index);
-        }
-
-        // Newer version that replaces the version above ^
-        json_t *sample_position_snap_index_json = json_object_get(json_track_data_object, "sample_position_snap_index");
-        if (sample_position_snap_index_json)
-        {
-          unsigned int sample_position_snap_index = json_integer_value(sample_position_snap_index_json);
-          setSamplePositionSnapIndex(sample_position_snap_index, track_index);
-        }
-      }
-    }
-
-    //
-    // Load memory slots and track information
-    //
-    json_t *memory_slots_arrays_data = json_object_get(json_root, "memory_slots");
-
-    if (memory_slots_arrays_data)
-    {
-      size_t memory_slot_index;
-      json_t *json_memory_slot_object;
-
-      json_array_foreach(memory_slots_arrays_data, memory_slot_index, json_memory_slot_object)
-      {
-
-        // Load all track data
-        json_t *tracks_arrays_data = json_object_get(json_memory_slot_object, "tracks");
-
-        if (tracks_arrays_data)
-        {
-          size_t track_index;
-          size_t step_index;
-          json_t *json_step_object;
-          json_t *json_track_object;
-
-          json_array_foreach(tracks_arrays_data, track_index, json_track_object)
-          {
-            // Load track ranges
-            json_t *range_end_json = json_object_get(json_track_object, "range_end");
-            if (range_end_json)
-              this->memory_slots[memory_slot_index].tracks[track_index].setRangeEnd(json_integer_value(range_end_json));
-
-            json_t *range_start_json = json_object_get(json_track_object, "range_start");
-            if (range_start_json)
-              this->memory_slots[memory_slot_index].tracks[track_index].setRangeStart(json_integer_value(range_start_json));
-
-            //
-            // Load all of the step information, including trigger and parameter locks
-            //
-
-            json_t *steps_json_array = json_object_get(json_track_object, "steps");
-
-            if (steps_json_array)
-            {
-              json_array_foreach(steps_json_array, step_index, json_step_object)
-              {
-
-                json_t *trigger_json = json_object_get(json_step_object, "trigger");
-                if (trigger_json)
-                  this->memory_slots[memory_slot_index].tracks[track_index].setValue(step_index, json_integer_value(trigger_json));
-
-                
-                // Load all parameter information for all steps
-                for(unsigned int parameter_index=0; parameter_index < NUMBER_OF_FUNCTIONS; parameter_index++)
-                {
-
-                  std::string key = FUNCTION_NAMES[parameter_index];
-                  std::transform(key.begin(), key.end(), key.begin(), ::tolower);
-                  std::replace( key.begin(), key.end(), ' ', '_'); // replace all ' ' to '_'
-
-                  json_t *parameter_json = json_object_get(json_step_object, key.c_str());
-                  if (parameter_json) 
-                  {
-                    this->memory_slots[memory_slot_index].tracks[track_index].setParameter(parameter_index, step_index, json_real_value(parameter_json));
-                  }
-                  else
-                  {
-                    this->memory_slots[memory_slot_index].tracks[track_index].setParameter(parameter_index, step_index, default_parameter_values[parameter_index]);
-                  }
-                }
-              }
-            }
-          }
-        } // end if tracks array data
-      }   // end foreach memory slot
-    }     // end if memory_slots array data
-
-<<<<<<< HEAD
-    updatePanelControls();
-
-    json_t *selected_color_theme_json = json_object_get(json_root, "selected_color_theme");
-    if (selected_color_theme_json) LCDColorScheme::selected_color_scheme = json_integer_value(selected_color_theme_json);
-
-  }
-=======
-    json_t *selected_memory_index_json = json_object_get(json_root, "selected_memory_index");
-    if(selected_memory_index_json) this->switchMemory(json_integer_value(selected_memory_index_json));
-
-    updateKnobPositions();
-	}
->>>>>>> ab56a40a
-
-  bool trigger(unsigned int track_id)
-  {
-    unsigned int sample_position_snap_value = sample_position_snap_track_values[track_id];
-    if (notMuted(track_id))
-      return (selected_memory_slot->tracks[track_id].trigger(sample_position_snap_value));
-    return (false);
-  }
-
-  bool notMuted(unsigned int track_id)
-  {
-    if (any_track_soloed)
-      return (solos[track_id]);
-    return (!mutes[track_id]);
-  }
-
-  bool memCableIsConnected()
-  {
-    return(inputs[MEM_INPUT].isConnected());
-  }
-
-  void process(const ProcessArgs &args) override
-  {
-    // TODO: Is there a way to move this code into an isConnected type of event?
-
-    if (!this->shift_key)
-      step_copy_paste_mode = false;
-
-    if (leftExpander.module && leftExpander.module->model == modelGrooveBoxExpander)
-    {
-      expander_connected = true;
-    }
-    else
-    {
-      if (expander_connected)
-        detachExpander();
-      expander_connected = false;
-    }
-
-    if (expander_connected)
-      readFromExpander();
-
-    //
-    // If the user has pressed a memory slot button, switch memory slots and update the
-    // knob positions for the selected function.
-
-    for (unsigned int i = 0; i < NUMBER_OF_MEMORY_SLOTS; i++)
-    {
-      if (inputs[MEM_INPUT].isConnected())
-      {
-        unsigned int memory_selection = (inputs[MEM_INPUT].getVoltage() / 10.0) * NUMBER_OF_MEMORY_SLOTS;
-        memory_selection = clamp(memory_selection, 0, NUMBER_OF_MEMORY_SLOTS - 1);
-        if (memory_selection != memory_slot_index)
-          switchMemory(memory_selection);
-      }
-      else
-      {
-        if (memory_slot_button_triggers[i].process(params[MEMORY_SLOT_BUTTONS + i].getValue()))
-        {
-          // If shift-clicking, then copy the current memory into the clicked memory slot
-          // before switching to the new memory slot
-          if (shift_key)
-            copyMemory(memory_slot_index, i);
-
-          switchMemory(i);
-        }
-      }
-    }
-
-    // COPY: If the user has pressed the copy button, then store the index of the
-    // current memory, which will be used when pasting.
-    if (copy_button_trigger.process(params[COPY_BUTTON].getValue()))
-    {
-      copied_memory_index = memory_slot_index;
-    }
-
-    // PASTE: If the user has pressed the paste button, then copy previously
-    // copied memory to the current memory location.
-    if (paste_button_trigger.process(params[PASTE_BUTTON].getValue()))
-    {
-      copyMemory(copied_memory_index, memory_slot_index);
-    }
-
-    // On incoming RESET, reset the sequencers
-    if (resetTrigger.process(rescale(inputs[RESET_INPUT].getVoltage(), 0.0f, 10.0f, 0.f, 1.f)))
-    {
-      // Set up a (reverse) counter so that the clock input will ignore
-      // incoming clock pulses for 1 millisecond after a reset input. This
-      // is to comply with VCV Rack's standards.  See section "Timing" at
-      // https://vcvrack.com/manual/VoltageStandards
-
-      first_step = true;
-      clock_counter = clock_division;
-
-      for (unsigned int i = 0; i < NUMBER_OF_TRACKS; i++)
-      {
-        selected_memory_slot->tracks[i].reset();
-      }
-    }
-
-    //
-    // Pad editing features:
-    // Handle drum pads, drum location, and drum selection interactions and lights.
-    //
-
-    for (unsigned int step_number = 0; step_number < NUMBER_OF_STEPS; step_number++)
-    {
-      // Process step key-buttons (awesome clackity clack!)
-      bool step_button_value = params[DRUM_PADS + step_number].getValue();
-
-      selected_track->setValue(step_number, step_button_value);
-      inner_light_booleans[step_number] = step_button_value;
-
-      // Show location
-      light_booleans[step_number] = (playback_step == step_number);
-    }
-
-    //
-    //  Parameter selection
-    //  TODO: try and move this into GrooveboxParameterButton.hpp
-
-    for (unsigned int slot_id = 0; slot_id < NUMBER_OF_FUNCTIONS; slot_id++)
-    {
-      // parameter_slots keep track of this parameter is associated with which parameter slot
-      // parameter_slots is defined in defines.h
-      unsigned int parameter_id = parameter_slots[slot_id];
-
-      if (function_button_triggers[slot_id].process(params[FUNCTION_BUTTONS + parameter_id].getValue()))
-      {
-        DEBUG("selected slot ");
-        DEBUG(std::to_string(slot_id).c_str());
-
-        selected_function = parameter_id;
-        selected_parameter_slot = slot_id;
-
-        DEBUG("selected function ");
-        DEBUG(std::to_string(selected_function).c_str());
-
-        updatePanelControls();
-      }
-    }
-
-    // Process the knobs below the steps.  These change behavior depending on the selected function.
-    // This loop add 2% CPU and should be contemplated.
-    // What about turning this inside out?  Switch first, then iterate?  That didn't make any noticeable difference.
-
-    for (unsigned int step_number = 0; step_number < NUMBER_OF_STEPS; step_number++)
-    {
-      float value = params[STEP_KNOBS + step_number].getValue();
-      selected_track->setParameter(selected_function, step_number, value);
-    }
-
-    //
-    // Clock and step features
-    //
-    if (stepTrigger.process(rescale(inputs[STEP_INPUT].getVoltage(), 0.0f, 10.0f, 0.f, 1.f)))
-    {
-      if (clock_counter == clock_division)
-      {
-        if (first_step == false) // If not the first step
-        {
-          // Step all of the tracks
-          for (unsigned int i = 0; i < NUMBER_OF_TRACKS; i++)
-          {
-            selected_memory_slot->tracks[i].step();
-          }
-        }
-        else
-        {
-          first_step = false;
-        }
-
-        // Trigger the samples
-        // ===================
-        // This may or may not actually trigger based on the track button
-        // status and the probability parameter lock.
-        for (unsigned int i = 0; i < NUMBER_OF_TRACKS; i++)
-        {
-          // track_triggers are used to send values to the expander
-          this->track_triggers[i] = this->trigger(i);
-        }
-
-        // Step the visual playback indicator (led) as well
-        playback_step = selected_memory_slot->tracks[track_index].getPosition();
-
-        // Reset clock division counter
-        clock_counter = 0;
-      }
-      else
-      {
-        // Manage ratcheting
-        for (unsigned int i = 0; i < NUMBER_OF_TRACKS; i++)
-        {
-          if (notMuted(i))
-            this->track_triggers[i] = selected_memory_slot->tracks[i].ratchety();
-        }
-      }
-      clock_counter++;
-    }
-
-    //
-    // For each track...
-    //  a. Get the output of the tracks and sum them for the stereo output
-    //  b. Once the output has been read, increment the sample position
-
-    float mix_left_output = 0;
-    float mix_right_output = 0;
-    float track_left_output = 0;
-    float track_right_output = 0;
-
-    //
-    // Output individual stereo pairs for each track
-    //
-    for (unsigned int i = 0; i < NUMBER_OF_TRACKS; i++)
-    {
-      std::tie(track_left_output, track_right_output) = selected_memory_slot->tracks[i].getStereoOutput(this->interpolation);
-
-      //
-      // Apply track volumes from expander
-      //
-      // https://mathcracker.com/exponential-function-calculator
-      // Using first t (t1) = .5,
-      // First y (f(t1)) = 1
-      // Second t (t2) = 2
-      // Second y (f(t2)) = 12
-      //
-      // f(t) = 0.5503 * e^(1.1945 * t)
-
-      if (expander_connected)
-      {
-        // This is a very expensive operation and I should consider making a lookup table for it:
-        float track_volume_multiplier = 0.4368 * std::exp(1.16566 * track_volumes[i]);
-        track_left_output = track_left_output * track_volume_multiplier;
-        track_right_output = track_right_output * track_volume_multiplier;
-      }
-
-      // Individual outputs
-      unsigned int left_index = i * 2;
-      unsigned int right_index = left_index + 1;
-
-      outputs[TRACK_OUTPUTS + left_index].setVoltage(track_left_output);
-      outputs[TRACK_OUTPUTS + right_index].setVoltage(track_right_output);
-
-      // Calculate summed output
-      mix_left_output += track_left_output;
-      mix_right_output += track_right_output;
-
-      selected_memory_slot->tracks[i].incrementSamplePosition();
-    }
-
-    // Read master volume knob
-    float master_volume = params[MASTER_VOLUME].getValue() * 8.0;
-
-    // Summed output voltages at stereo outputs
-    outputs[AUDIO_OUTPUT_LEFT].setVoltage(mix_left_output * master_volume);
-    outputs[AUDIO_OUTPUT_RIGHT].setVoltage(mix_right_output * master_volume);
-
-    if (expander_connected)
-      writeToExpander();
-  }
-
-  void readFromExpander()
-  {
-    // Receive message from expander.  Always read from the consumer.
-    // when reading from the expander, we're using the __GrooveBox's__ consumer and producer message pair
-    ExpanderToGrooveboxMessage *consumer_message = (ExpanderToGrooveboxMessage *)leftExpander.consumerMessage;
-
-    // Retrieve the data from the expander
-    if (consumer_message && consumer_message->message_received == false)
-    {
-      this->any_track_soloed = false;
-
-      // We'll need to know if any track is soloed to decide if an un-soloed
-      // track should be faded out.  Here, we loop through each solo value
-      // provided by the expander to find out.
-
-      for (unsigned int i = 0; i < NUMBER_OF_TRACKS; i++)
-      {
-        if (this->solos[i])
-          this->any_track_soloed = true;
-      }
-
-      // Iterate over each track's information sent by the expander.
-      // Copy the information sent from the expander into the variables
-      // this->mutes and this->solos, which will later be used by the tracks
-      // to determine if they should trigger or not.
-      //
-      // When a track should stop playback based on the mute and solo
-      // configuration, then we fade out the track so there's not a jarring
-      // experience.
-
-      for (unsigned int i = 0; i < NUMBER_OF_TRACKS; i++)
-      {
-        bool expander_mute_value = consumer_message->mutes[i];
-        bool expander_solo_value = consumer_message->solos[i];
-
-        // Shorthand to make code more readable
-        Track *track = &this->selected_memory_slot->tracks[i];
-
-        //
-        // If the sample is playing and not fading out, then see if the
-        // expander settings should stop playback.  If so, start fading out the sound.
-        if ((track->sample_player->playing == true) && (!track->isFadingOut()))
-        {
-          bool fade_out = false;
-
-          // Is any track is soloed and this one is not, then fade out
-          // TODO: commented out for testing.  Restore this!
-          if (any_track_soloed && (expander_solo_value == false))
-             fade_out = true;
-
-          // If this track is muted but not soloed, then fade it out
-          if (expander_mute_value == true && (expander_solo_value == false))
-            fade_out = true;
-
-          if (fade_out)
-          {
-            track->fadeOut();
-          }
-        }
-
-        this->mutes[i] = expander_mute_value;
-        this->solos[i] = expander_solo_value;
-        this->track_volumes[i] = consumer_message->track_volumes[i];
-
-        this->selected_memory_slot->tracks[i].setTrackPan(consumer_message->track_pans[i]);
-        this->selected_memory_slot->tracks[i].setTrackPitch(consumer_message->track_pitches[i]);
-      }
-
-      // Set the received flag
-      consumer_message->message_received = true;
-    }
-
-    leftExpander.messageFlipRequested = true;
-  }
-
-  void writeToExpander()
-  {
-    // Always write to the producerMessage
-    GrooveboxToExpanderMessage *groovebox_to_expander_message = (GrooveboxToExpanderMessage *)leftExpander.module->rightExpander.producerMessage;
-
-    if (groovebox_to_expander_message && groovebox_to_expander_message->message_received == true)
-    {
-      for (unsigned int i = 0; i < NUMBER_OF_TRACKS; i++)
-      {
-        groovebox_to_expander_message->track_triggers[i] = this->track_triggers[i];
-        if (this->track_triggers[i])
-          this->track_triggers[i] = false;
-      }
-
-      groovebox_to_expander_message->message_received = false;
-    }
-  }
-
-  void detachExpander()
-  {
-    this->any_track_soloed = false;
-
-    for (unsigned int i = 0; i < NUMBER_OF_TRACKS; i++)
-    {
-      this->mutes[i] = false;
-      this->solos[i] = false;
-      this->track_volumes[i] = 1.0;
-    }
-
-    for (unsigned int m = 0; m < NUMBER_OF_MEMORY_SLOTS; m++)
-    {
-      for (unsigned int i = 0; i < NUMBER_OF_TRACKS; i++)
-      {
-        this->memory_slots[m].tracks[i].setTrackPan(0.0);
-        this->memory_slots[m].tracks[i].setTrackPitch(0.0);
-      }
-    }
-  }
-
-  void onSampleRateChange(const SampleRateChangeEvent &e) override
-  {
-    for (unsigned int m = 0; m < NUMBER_OF_MEMORY_SLOTS; m++)
-    {
-      for (unsigned int i = 0; i < NUMBER_OF_TRACKS; i++)
-      {
-        this->memory_slots[m].tracks[i].updateRackSampleRate();
-      }
-    }
-  }
-};
+//
+// Voxglitch Groovebox
+//
+// By Bret Truchan
+//
+// - Thank you to all the friendly people on the VCV Rack Community for answering
+//   my questions and providing feedback on early builds.
+//
+// - Thank you to Jim Allman for his incredible front panel design.
+//
+// TODO:
+//   * Groovebox allows manual MEM selection when CV is attached (https://github.com/clone45/voxglitch/issues/198)
+
+struct GrooveBox : VoxglitchSamplerModule
+{
+  MemorySlot memory_slots[NUMBER_OF_MEMORY_SLOTS];
+
+  // Schmitt Triggers
+  dsp::SchmittTrigger drum_pad_triggers[NUMBER_OF_STEPS];
+  dsp::SchmittTrigger step_select_triggers[NUMBER_OF_STEPS];
+  dsp::SchmittTrigger track_button_triggers[NUMBER_OF_TRACKS];
+  dsp::SchmittTrigger memory_slot_button_triggers[NUMBER_OF_MEMORY_SLOTS];
+  dsp::SchmittTrigger function_button_triggers[NUMBER_OF_FUNCTIONS];
+  dsp::SchmittTrigger copy_button_trigger;
+  dsp::SchmittTrigger paste_button_trigger;
+  dsp::SchmittTrigger stepTrigger;
+  dsp::SchmittTrigger resetTrigger;
+
+  // Pointers to select track and memory
+  Track *selected_track = NULL;
+  MemorySlot *selected_memory_slot = NULL;
+
+  // Assorted variables
+  unsigned int memory_slot_index = 0;
+  unsigned int copied_memory_index = 0;
+  unsigned int track_index = 0;
+  unsigned int playback_step = 0;
+  unsigned int selected_function = 0;
+  unsigned int selected_parameter_slot = 0;
+  unsigned int clock_division = 8;
+  unsigned int clock_counter = clock_division;
+  bool first_step = true;
+  bool shift_key = false;
+  bool control_key = false;
+  bool mutes[NUMBER_OF_TRACKS];
+  bool solos[NUMBER_OF_TRACKS];
+  bool any_track_soloed = false;
+  bool expander_connected = false;
+
+  bool step_copy_paste_mode = false;
+  unsigned int copied_step_index = 0;
+  unsigned int lcd_screen_mode = 0;
+  // LCDColorScheme lcd_color_scheme;
+
+  // These booleans tell the sequence position lights whether to be ON or OFF
+  bool light_booleans[NUMBER_OF_STEPS];
+  bool inner_light_booleans[NUMBER_OF_STEPS];
+
+  unsigned int visualizer_step = 0;
+  unsigned int sample_position_snap_track_values[NUMBER_OF_TRACKS];
+  bool track_declicking_enabled[NUMBER_OF_TRACKS];
+
+  // A pair of GrooveBoxExpanderMessage structures for sending information
+  // from the expander to the groovebox.  Note that they both essentially
+  // serve the same purpose, but are rotated during read/write cycles
+  ExpanderToGrooveboxMessage expander_to_groovebox_message_a;
+  ExpanderToGrooveboxMessage expander_to_groovebox_message_b;
+  float track_volumes[NUMBER_OF_TRACKS];
+
+  // The track_triggers array is used to send trigger information to the
+  // expansion module.  Once a trigger is sent, it's immediately set back to
+  // zero.
+  bool track_triggers[NUMBER_OF_TRACKS];
+
+  //
+  // Sample related variables
+  //
+  // root_directory: Used to store the last folder which the user accessed to
+  // load samples.  This is to alleviate the tedium of having to navigate to
+  // the same folder every time a user goes to load new samples.
+  //
+  // loaded_filenames: Filenames are displayed next to the tracks.  This variable
+  // keeps track of the filenames to display.
+  //
+  std::string loaded_filenames[NUMBER_OF_TRACKS]; // for display on the front panel
+  std::string path;
+
+  // Each of the 8 tracks has dedicated sample player engines
+  // The samples assigned to each track are NOT dependent on which memory bank
+  // is active.  This means that you cannot load samples in one memory bank without
+  // it affecting all memory banks.
+
+  SamplePlayer sample_players[NUMBER_OF_TRACKS];
+
+  // sample position snap settings
+  unsigned int sample_position_snap_indexes[NUMBER_OF_TRACKS];
+
+  //
+  // Basic VCV Parameter, Input, Output, and Light definitions
+  //
+
+  enum ParamIds
+  {
+    ENUMS(DRUM_PADS, NUMBER_OF_STEPS),
+    ENUMS(STEP_SELECT_BUTTONS, NUMBER_OF_STEPS),
+    ENUMS(STEP_KNOBS, NUMBER_OF_STEPS),
+    ENUMS(FUNCTION_BUTTONS, NUMBER_OF_FUNCTIONS),
+    ENUMS(DUMMY_UNUSED_PARAMS, NUMBER_OF_TRACKS),
+    ENUMS(MEMORY_SLOT_BUTTONS, NUMBER_OF_MEMORY_SLOTS),
+    COPY_BUTTON,
+    PASTE_BUTTON,
+    MASTER_VOLUME,
+    NUM_PARAMS
+  };
+  enum InputIds
+  {
+    STEP_INPUT,
+    RESET_INPUT,
+    MEM_INPUT,
+    NUM_INPUTS
+  };
+  enum OutputIds
+  {
+    AUDIO_OUTPUT_LEFT,
+    AUDIO_OUTPUT_RIGHT,
+    ENUMS(TRACK_OUTPUTS, NUMBER_OF_TRACKS * 2),
+    NUM_OUTPUTS
+  };
+  enum LightIds
+  {
+    NUM_LIGHTS
+  };
+
+  enum LCD_MODES
+  {
+    TRACK,
+    SAMPLE,
+    RATCHET,
+    UPDATE,
+    INTRO
+  };
+
+  GrooveBox()
+  {
+    config(NUM_PARAMS, NUM_INPUTS, NUM_OUTPUTS, NUM_LIGHTS);
+
+    // Configure all of the step buttons and parameter lock knobs
+    for (unsigned int i = 0; i < NUMBER_OF_STEPS; i++)
+    {
+      configParam(DRUM_PADS + i, 0.0, 1.0, 0.0, "Step Button");
+      configOnOff(DRUM_PADS + i, 0.0, "Step Button");
+      configParam(STEP_KNOBS + i, 0.0, 1.0, 0.0, "Parameter Lock Value " + std::to_string(i));
+      configParam(FUNCTION_BUTTONS + i, 0.0, 1.0, 0.0);
+      configOnOff(FUNCTION_BUTTONS + i, 0.0, FUNCTION_NAMES[parameter_slots[i]]);
+
+      light_booleans[i] = false;
+    }
+
+    // Make sure arrays are initialized with sane values
+    for (unsigned int i = 0; i < NUMBER_OF_TRACKS; i++)
+    {
+      this->mutes[i] = false;
+      this->solos[i] = false;
+      this->track_volumes[i] = 1.0;
+      this->sample_position_snap_indexes[i] = 0;
+      this->track_declicking_enabled[i] = false;
+    }
+
+    // Configure the individual track outputs
+    for (unsigned int i = 0; i < (NUMBER_OF_TRACKS * 2); i += 2)
+    {
+      configOutput(TRACK_OUTPUTS + i, "Track " + std::to_string((i / 2) + 1) + ": left");
+      configOutput(TRACK_OUTPUTS + i + 1, "Track " + std::to_string((i / 2) + 1) + ": right");
+    }
+
+    configInput(STEP_INPUT, "Clock Input x32");
+    configInput(RESET_INPUT, "Reset Input");
+    configInput(MEM_INPUT, "Memory CV Select Input (0-10v)");
+
+    // Configure the stereo mix outputs
+    configOutput(AUDIO_OUTPUT_LEFT, "Left Mix");
+    configOutput(AUDIO_OUTPUT_RIGHT, "Right Mix");
+
+    // Create tooltips for the memory slots
+    for (unsigned int i = 0; i < NUMBER_OF_MEMORY_SLOTS; i++)
+    {
+      configParam(MEMORY_SLOT_BUTTONS + i, 0.0, 1.0, 0.0);
+      configOnOff(MEMORY_SLOT_BUTTONS + i, 0.0, "Memory Slot #" + std::to_string(i + 1));
+    }
+
+    // Configure the master output knob
+    configParam(MASTER_VOLUME, 0.0, 1.0, 0.5, "Master Volume");
+    paramQuantities[MASTER_VOLUME]->randomizeEnabled = false;
+
+    // There are 8 sample players, one for each track.  These sample players
+    // are shared across the tracks contained in the memory slots.
+    for (unsigned int p = 0; p < NUMBER_OF_MEMORY_SLOTS; p++)
+    {
+      for (unsigned int t = 0; t < NUMBER_OF_TRACKS; t++)
+      {
+        memory_slots[p].setSamplePlayer(t, &sample_players[t]);
+      }
+    }
+
+    lcd_screen_mode = TRACK;
+
+    // Store a pointer to the active memory slot
+    selected_memory_slot = &memory_slots[0];
+
+    // Store a pointer to the active track
+    selected_track = selected_memory_slot->getTrack(0);
+
+    // Update parameter lock knobs.  I'm not sure if this is necessary.
+    updatePanelControls();
+
+    // Set the leftExpander pointers to the two message holders
+    leftExpander.producerMessage = &expander_to_groovebox_message_a;
+    leftExpander.consumerMessage = &expander_to_groovebox_message_b;
+  }
+
+  // copyMemory(src_index, dst_index)
+  //
+  // Helper function to copy one memory slot to another memory slot
+  //
+  void copyMemory(unsigned int src_index, unsigned int dst_index)
+  {
+    memory_slots[dst_index].copy(&memory_slots[src_index]);
+    updatePanelControls();
+  }
+
+  // pasteStep(src_index, dst_index)
+  //
+  // Helper function to copy one step to another, including all parameter locks
+  //
+  void pasteStep(unsigned int dst_index)
+  {
+    selected_track->copyStep(this->copied_step_index, dst_index);
+    updatePanelControls();
+  }
+
+  void clearStepParameters(unsigned int step_index)
+  {
+    selected_track->clearStepParameters(step_index);
+    updatePanelControls();
+  }
+
+  void initialize()
+  {
+    for (unsigned int i = 0; i < NUMBER_OF_MEMORY_SLOTS; i++)
+    {
+      memory_slots[i].initialize();
+    }
+
+    for (unsigned int i = 0; i < NUMBER_OF_TRACKS; i++)
+    {
+      // this->sample_players[i].initialize();
+      this->loaded_filenames[i] = "";
+      this->sample_position_snap_indexes[i] = 0;
+    }
+
+    this->updatePanelControls();
+  }
+
+  void updatePanelControls()
+  {
+    for (unsigned int step_number = 0; step_number < NUMBER_OF_STEPS; step_number++)
+    {
+      float value = 0;
+
+      value = selected_track->getParameter(selected_function, step_number);
+
+      params[STEP_KNOBS + step_number].setValue(value);
+      params[DRUM_PADS + step_number].setValue(selected_track->getValue(step_number));
+    }
+
+    // Update selected function button
+
+    for (unsigned int slot_id = 0; slot_id < NUMBER_OF_FUNCTIONS; slot_id++)
+    {
+      unsigned int parameter_id = parameter_slots[slot_id];
+      params[FUNCTION_BUTTONS + parameter_id].setValue(selected_parameter_slot == slot_id);
+
+      // parameter_slots
+    }
+  }
+
+  void switchMemory(unsigned int new_memory_slot)
+  {
+    memory_slot_index = new_memory_slot;
+
+    // Switch memory_slots and set the selected track
+    selected_memory_slot = &memory_slots[new_memory_slot];
+    selected_track = selected_memory_slot->getTrack(this->track_index);
+
+    // set all track positions
+    for (unsigned int i = 0; i < NUMBER_OF_TRACKS; i++)
+    {
+      selected_memory_slot->tracks[i].setPosition(playback_step);
+    }
+
+    for (unsigned int i = 0; i < NUMBER_OF_MEMORY_SLOTS; i++)
+    {
+      params[MEMORY_SLOT_BUTTONS + i].setValue(memory_slot_index == i);
+    }
+
+    updatePanelControls();
+  }
+
+  void selectTrack(unsigned int new_active_track)
+  {
+    track_index = new_active_track;
+    selected_track = selected_memory_slot->getTrack(track_index);
+
+    updatePanelControls();
+  }
+
+  void shiftAllTracks(unsigned int amount)
+  {
+    for (unsigned int i = 0; i < NUMBER_OF_TRACKS; i++)
+    {
+      selected_memory_slot->tracks[i].shift(amount);
+    }
+    updatePanelControls();
+  }
+
+  void shiftTrack(unsigned int amount)
+  {
+    selected_memory_slot->tracks[this->track_index].shift(amount);
+    updatePanelControls();
+  }
+
+  void randomizeSteps()
+  {
+    this->selected_track->randomizeSteps();
+    updatePanelControls();
+  }
+
+  void clearSteps()
+  {
+    this->selected_track->clearSteps();
+    updatePanelControls();
+  }
+
+  void clearTrackSteps(unsigned int track_id)
+  {
+    Track *track = this->selected_memory_slot->getTrack(track_id);
+    track->clearSteps();
+    updatePanelControls();
+  }
+
+  void clearTrackParameters(unsigned int track_id)
+  {
+    Track *track = this->selected_memory_slot->getTrack(track_id);
+    track->clearParameters();
+    updatePanelControls();
+  }
+
+  void clearTrack(unsigned int track_id)
+  {
+      Track *track = this->selected_memory_slot->getTrack(track_id);
+      track->clear();
+      updatePanelControls();
+  }
+
+  /*
+  void randomizeParameter(unsigned int parameter_number)
+  {
+    this->selected_track->randomizeParameter(parameter_number)
+  }
+  */
+
+  void randomizeSelectedParameter()
+  {
+    for (unsigned int step_number = 0; step_number < NUMBER_OF_STEPS; step_number++)
+    {
+      params[STEP_KNOBS + step_number].setValue(rand() / double(RAND_MAX));
+    }
+  }
+
+  void resetSelectedParameter()
+  {
+    for (unsigned int step_number = 0; step_number < NUMBER_OF_STEPS; step_number++)
+    {
+      params[STEP_KNOBS + step_number].setValue(default_parameter_values[selected_function]);
+    }
+  }
+
+  void boostSelectedParameter()
+  {
+    for (unsigned int step_number = 0; step_number < NUMBER_OF_STEPS; step_number++)
+    {
+      float boosted_value = std::min(1.0, params[STEP_KNOBS + step_number].getValue() + 0.125);
+      params[STEP_KNOBS + step_number].setValue(boosted_value);
+    }
+  }
+
+  void reduceSelectedParameter()
+  {
+    for (unsigned int step_number = 0; step_number < NUMBER_OF_STEPS; step_number++)
+    {
+      float reduced_value = std::max(0.0, params[STEP_KNOBS + step_number].getValue() - 0.125);
+      params[STEP_KNOBS + step_number].setValue(reduced_value);
+    }
+  }
+
+  void setSamplePositionSnapIndex(unsigned int sample_position_snap_index, unsigned int track_index)
+  {
+    this->sample_position_snap_indexes[track_index] = sample_position_snap_index;
+    this->sample_position_snap_track_values[track_index] = sample_position_snap_values[sample_position_snap_index];
+  }
+
+  //
+  // SAVE module data
+  //
+  json_t *dataToJson() override
+  {
+    json_t *json_root = json_object();
+
+    //
+    // handle track related information that is tied to the track index and
+    // doesn't change when the memory slot is changed.
+    //
+    json_t *track_data_json_array = json_array();
+
+    for (unsigned int track_number = 0; track_number < NUMBER_OF_TRACKS; track_number++)
+    {
+      std::string filename = this->sample_players[track_number].getFilename();
+      std::string path = this->sample_players[track_number].getPath();
+
+      json_t *track_json_object = json_object();
+
+      json_object_set(track_json_object, "sample_filename", json_string(filename.c_str()));
+      json_object_set(track_json_object, "sample_path", json_string(path.c_str()));
+      json_object_set(track_json_object, "sample_position_snap_index", json_integer(this->sample_position_snap_indexes[track_number]));
+
+      json_array_append_new(track_data_json_array, track_json_object);
+    }
+    json_object_set(json_root, "shared_track_data", track_data_json_array);
+
+    //
+    // Save all memory slot data
+    //
+    json_t *memory_slots_json_array = json_array();
+    for (int memory_slot_number = 0; memory_slot_number < NUMBER_OF_MEMORY_SLOTS; memory_slot_number++)
+    {
+      // Save all track data
+      json_t *tracks_json_array = json_array();
+      for (int track_number = 0; track_number < NUMBER_OF_TRACKS; track_number++)
+      {
+        json_t *steps_json_array = json_array();
+
+        for (int step_index = 0; step_index < NUMBER_OF_STEPS; step_index++)
+        {
+          json_t *step_data = json_object();
+          json_object_set(step_data, "trigger", json_integer(this->memory_slots[memory_slot_number].tracks[track_number].getValue(step_index)));
+
+          for(unsigned int parameter_index = 0; parameter_index < NUMBER_OF_FUNCTIONS; parameter_index++)
+          {
+            std::string key = FUNCTION_NAMES[parameter_index];
+            std::transform(key.begin(), key.end(), key.begin(), ::tolower);
+            std::replace( key.begin(), key.end(), ' ', '_'); // replace all ' ' to '_'
+
+            json_object_set(step_data, key.c_str(), json_real(this->memory_slots[memory_slot_number].tracks[track_number].getParameter(parameter_index, step_index)));
+          }
+          json_array_append_new(steps_json_array, step_data);
+        }
+
+        json_t *track_data = json_object();
+
+        json_object_set(track_data, "steps", steps_json_array);
+        json_object_set(track_data, "range_start", json_integer(this->memory_slots[memory_slot_number].tracks[track_number].getRangeStart()));
+        json_object_set(track_data, "range_end", json_integer(this->memory_slots[memory_slot_number].tracks[track_number].getRangeEnd()));
+        json_array_append_new(tracks_json_array, track_data);
+      }
+
+      json_t *tracks_json_object = json_object();
+      json_object_set(tracks_json_object, "tracks", tracks_json_array);
+      json_array_append_new(memory_slots_json_array, tracks_json_object);
+    }
+    json_object_set(json_root, "memory_slots", memory_slots_json_array);
+
+    // Save selected color theme
+    json_object_set(json_root, "selected_color_theme", json_integer(LCDColorScheme::selected_color_scheme));
+    json_object_set(json_root, "selected_memory_index", json_integer(memory_slot_index));
+
+		return json_root;
+	}
+
+  //
+  // LOAD module data
+  //
+
+  void dataFromJson(json_t *json_root) override
+  {
+
+    //
+    // Load samples
+    //
+    json_t *shared_track_data = json_object_get(json_root, "shared_track_data");
+
+    if (shared_track_data)
+    {
+      size_t track_index;
+      json_t *json_track_data_object;
+
+      json_array_foreach(shared_track_data, track_index, json_track_data_object)
+      {
+        json_t *sample_path_json = json_object_get(json_track_data_object, "sample_path");
+        if (sample_path_json)
+        {
+          std::string path = json_string_value(sample_path_json);
+          if (path != "")
+            this->sample_players[track_index].loadSample(path);
+          this->loaded_filenames[track_index] = this->sample_players[track_index].getFilename();
+        }
+
+        // Deprecated, but around for a while while people still have old versions
+        json_t *offset_snap_index_json = json_object_get(json_track_data_object, "offset_snap_index");
+        if (offset_snap_index_json)
+        {
+          unsigned int offset_snap_index = json_integer_value(offset_snap_index_json);
+          setSamplePositionSnapIndex(offset_snap_index, track_index);
+        }
+
+        // Newer version that replaces the version above ^
+        json_t *sample_position_snap_index_json = json_object_get(json_track_data_object, "sample_position_snap_index");
+        if (sample_position_snap_index_json)
+        {
+          unsigned int sample_position_snap_index = json_integer_value(sample_position_snap_index_json);
+          setSamplePositionSnapIndex(sample_position_snap_index, track_index);
+        }
+      }
+    }
+
+    //
+    // Load memory slots and track information
+    //
+    json_t *memory_slots_arrays_data = json_object_get(json_root, "memory_slots");
+
+    if (memory_slots_arrays_data)
+    {
+      size_t memory_slot_index;
+      json_t *json_memory_slot_object;
+
+      json_array_foreach(memory_slots_arrays_data, memory_slot_index, json_memory_slot_object)
+      {
+
+        // Load all track data
+        json_t *tracks_arrays_data = json_object_get(json_memory_slot_object, "tracks");
+
+        if (tracks_arrays_data)
+        {
+          size_t track_index;
+          size_t step_index;
+          json_t *json_step_object;
+          json_t *json_track_object;
+
+          json_array_foreach(tracks_arrays_data, track_index, json_track_object)
+          {
+            // Load track ranges
+            json_t *range_end_json = json_object_get(json_track_object, "range_end");
+            if (range_end_json)
+              this->memory_slots[memory_slot_index].tracks[track_index].setRangeEnd(json_integer_value(range_end_json));
+
+            json_t *range_start_json = json_object_get(json_track_object, "range_start");
+            if (range_start_json)
+              this->memory_slots[memory_slot_index].tracks[track_index].setRangeStart(json_integer_value(range_start_json));
+
+            //
+            // Load all of the step information, including trigger and parameter locks
+            //
+
+            json_t *steps_json_array = json_object_get(json_track_object, "steps");
+
+            if (steps_json_array)
+            {
+              json_array_foreach(steps_json_array, step_index, json_step_object)
+              {
+
+                json_t *trigger_json = json_object_get(json_step_object, "trigger");
+                if (trigger_json)
+                  this->memory_slots[memory_slot_index].tracks[track_index].setValue(step_index, json_integer_value(trigger_json));
+
+                
+                // Load all parameter information for all steps
+                for(unsigned int parameter_index=0; parameter_index < NUMBER_OF_FUNCTIONS; parameter_index++)
+                {
+
+                  std::string key = FUNCTION_NAMES[parameter_index];
+                  std::transform(key.begin(), key.end(), key.begin(), ::tolower);
+                  std::replace( key.begin(), key.end(), ' ', '_'); // replace all ' ' to '_'
+
+                  json_t *parameter_json = json_object_get(json_step_object, key.c_str());
+                  if (parameter_json) 
+                  {
+                    this->memory_slots[memory_slot_index].tracks[track_index].setParameter(parameter_index, step_index, json_real_value(parameter_json));
+                  }
+                  else
+                  {
+                    this->memory_slots[memory_slot_index].tracks[track_index].setParameter(parameter_index, step_index, default_parameter_values[parameter_index]);
+                  }
+                }
+              }
+            }
+          }
+        } // end if tracks array data
+      }   // end foreach memory slot
+    }     // end if memory_slots array data
+
+    json_t *selected_color_theme_json = json_object_get(json_root, "selected_color_theme");
+    if (selected_color_theme_json) LCDColorScheme::selected_color_scheme = json_integer_value(selected_color_theme_json);
+
+    json_t *selected_memory_index_json = json_object_get(json_root, "selected_memory_index");
+    if(selected_memory_index_json) this->switchMemory(json_integer_value(selected_memory_index_json));
+
+    updatePanelControls();
+	}
+
+  bool trigger(unsigned int track_id)
+  {
+    unsigned int sample_position_snap_value = sample_position_snap_track_values[track_id];
+    if (notMuted(track_id))
+      return (selected_memory_slot->tracks[track_id].trigger(sample_position_snap_value));
+    return (false);
+  }
+
+  bool notMuted(unsigned int track_id)
+  {
+    if (any_track_soloed)
+      return (solos[track_id]);
+    return (!mutes[track_id]);
+  }
+
+  bool memCableIsConnected()
+  {
+    return(inputs[MEM_INPUT].isConnected());
+  }
+
+  void process(const ProcessArgs &args) override
+  {
+    // TODO: Is there a way to move this code into an isConnected type of event?
+
+    if (!this->shift_key)
+      step_copy_paste_mode = false;
+
+    if (leftExpander.module && leftExpander.module->model == modelGrooveBoxExpander)
+    {
+      expander_connected = true;
+    }
+    else
+    {
+      if (expander_connected)
+        detachExpander();
+      expander_connected = false;
+    }
+
+    if (expander_connected)
+      readFromExpander();
+
+    //
+    // If the user has pressed a memory slot button, switch memory slots and update the
+    // knob positions for the selected function.
+
+    for (unsigned int i = 0; i < NUMBER_OF_MEMORY_SLOTS; i++)
+    {
+      if (inputs[MEM_INPUT].isConnected())
+      {
+        unsigned int memory_selection = (inputs[MEM_INPUT].getVoltage() / 10.0) * NUMBER_OF_MEMORY_SLOTS;
+        memory_selection = clamp(memory_selection, 0, NUMBER_OF_MEMORY_SLOTS - 1);
+        if (memory_selection != memory_slot_index)
+          switchMemory(memory_selection);
+      }
+      else
+      {
+        if (memory_slot_button_triggers[i].process(params[MEMORY_SLOT_BUTTONS + i].getValue()))
+        {
+          // If shift-clicking, then copy the current memory into the clicked memory slot
+          // before switching to the new memory slot
+          if (shift_key)
+            copyMemory(memory_slot_index, i);
+
+          switchMemory(i);
+        }
+      }
+    }
+
+    // COPY: If the user has pressed the copy button, then store the index of the
+    // current memory, which will be used when pasting.
+    if (copy_button_trigger.process(params[COPY_BUTTON].getValue()))
+    {
+      copied_memory_index = memory_slot_index;
+    }
+
+    // PASTE: If the user has pressed the paste button, then copy previously
+    // copied memory to the current memory location.
+    if (paste_button_trigger.process(params[PASTE_BUTTON].getValue()))
+    {
+      copyMemory(copied_memory_index, memory_slot_index);
+    }
+
+    // On incoming RESET, reset the sequencers
+    if (resetTrigger.process(rescale(inputs[RESET_INPUT].getVoltage(), 0.0f, 10.0f, 0.f, 1.f)))
+    {
+      // Set up a (reverse) counter so that the clock input will ignore
+      // incoming clock pulses for 1 millisecond after a reset input. This
+      // is to comply with VCV Rack's standards.  See section "Timing" at
+      // https://vcvrack.com/manual/VoltageStandards
+
+      first_step = true;
+      clock_counter = clock_division;
+
+      for (unsigned int i = 0; i < NUMBER_OF_TRACKS; i++)
+      {
+        selected_memory_slot->tracks[i].reset();
+      }
+    }
+
+    //
+    // Pad editing features:
+    // Handle drum pads, drum location, and drum selection interactions and lights.
+    //
+
+    for (unsigned int step_number = 0; step_number < NUMBER_OF_STEPS; step_number++)
+    {
+      // Process step key-buttons (awesome clackity clack!)
+      bool step_button_value = params[DRUM_PADS + step_number].getValue();
+
+      selected_track->setValue(step_number, step_button_value);
+      inner_light_booleans[step_number] = step_button_value;
+
+      // Show location
+      light_booleans[step_number] = (playback_step == step_number);
+    }
+
+    //
+    //  Parameter selection
+    //  TODO: try and move this into GrooveboxParameterButton.hpp
+
+    for (unsigned int slot_id = 0; slot_id < NUMBER_OF_FUNCTIONS; slot_id++)
+    {
+      // parameter_slots keep track of this parameter is associated with which parameter slot
+      // parameter_slots is defined in defines.h
+      unsigned int parameter_id = parameter_slots[slot_id];
+
+      if (function_button_triggers[slot_id].process(params[FUNCTION_BUTTONS + parameter_id].getValue()))
+      {
+        DEBUG("selected slot ");
+        DEBUG(std::to_string(slot_id).c_str());
+
+        selected_function = parameter_id;
+        selected_parameter_slot = slot_id;
+
+        DEBUG("selected function ");
+        DEBUG(std::to_string(selected_function).c_str());
+
+        updatePanelControls();
+      }
+    }
+
+    // Process the knobs below the steps.  These change behavior depending on the selected function.
+    // This loop add 2% CPU and should be contemplated.
+    // What about turning this inside out?  Switch first, then iterate?  That didn't make any noticeable difference.
+
+    for (unsigned int step_number = 0; step_number < NUMBER_OF_STEPS; step_number++)
+    {
+      float value = params[STEP_KNOBS + step_number].getValue();
+      selected_track->setParameter(selected_function, step_number, value);
+    }
+
+    //
+    // Clock and step features
+    //
+    if (stepTrigger.process(rescale(inputs[STEP_INPUT].getVoltage(), 0.0f, 10.0f, 0.f, 1.f)))
+    {
+      if (clock_counter == clock_division)
+      {
+        if (first_step == false) // If not the first step
+        {
+          // Step all of the tracks
+          for (unsigned int i = 0; i < NUMBER_OF_TRACKS; i++)
+          {
+            selected_memory_slot->tracks[i].step();
+          }
+        }
+        else
+        {
+          first_step = false;
+        }
+
+        // Trigger the samples
+        // ===================
+        // This may or may not actually trigger based on the track button
+        // status and the probability parameter lock.
+        for (unsigned int i = 0; i < NUMBER_OF_TRACKS; i++)
+        {
+          // track_triggers are used to send values to the expander
+          this->track_triggers[i] = this->trigger(i);
+        }
+
+        // Step the visual playback indicator (led) as well
+        playback_step = selected_memory_slot->tracks[track_index].getPosition();
+
+        // Reset clock division counter
+        clock_counter = 0;
+      }
+      else
+      {
+        // Manage ratcheting
+        for (unsigned int i = 0; i < NUMBER_OF_TRACKS; i++)
+        {
+          if (notMuted(i))
+            this->track_triggers[i] = selected_memory_slot->tracks[i].ratchety();
+        }
+      }
+      clock_counter++;
+    }
+
+    //
+    // For each track...
+    //  a. Get the output of the tracks and sum them for the stereo output
+    //  b. Once the output has been read, increment the sample position
+
+    float mix_left_output = 0;
+    float mix_right_output = 0;
+    float track_left_output = 0;
+    float track_right_output = 0;
+
+    //
+    // Output individual stereo pairs for each track
+    //
+    for (unsigned int i = 0; i < NUMBER_OF_TRACKS; i++)
+    {
+      std::tie(track_left_output, track_right_output) = selected_memory_slot->tracks[i].getStereoOutput(this->interpolation);
+
+      //
+      // Apply track volumes from expander
+      //
+      // https://mathcracker.com/exponential-function-calculator
+      // Using first t (t1) = .5,
+      // First y (f(t1)) = 1
+      // Second t (t2) = 2
+      // Second y (f(t2)) = 12
+      //
+      // f(t) = 0.5503 * e^(1.1945 * t)
+
+      if (expander_connected)
+      {
+        // This is a very expensive operation and I should consider making a lookup table for it:
+        float track_volume_multiplier = 0.4368 * std::exp(1.16566 * track_volumes[i]);
+        track_left_output = track_left_output * track_volume_multiplier;
+        track_right_output = track_right_output * track_volume_multiplier;
+      }
+
+      // Individual outputs
+      unsigned int left_index = i * 2;
+      unsigned int right_index = left_index + 1;
+
+      outputs[TRACK_OUTPUTS + left_index].setVoltage(track_left_output);
+      outputs[TRACK_OUTPUTS + right_index].setVoltage(track_right_output);
+
+      // Calculate summed output
+      mix_left_output += track_left_output;
+      mix_right_output += track_right_output;
+
+      selected_memory_slot->tracks[i].incrementSamplePosition();
+    }
+
+    // Read master volume knob
+    float master_volume = params[MASTER_VOLUME].getValue() * 8.0;
+
+    // Summed output voltages at stereo outputs
+    outputs[AUDIO_OUTPUT_LEFT].setVoltage(mix_left_output * master_volume);
+    outputs[AUDIO_OUTPUT_RIGHT].setVoltage(mix_right_output * master_volume);
+
+    if (expander_connected)
+      writeToExpander();
+  }
+
+  void readFromExpander()
+  {
+    // Receive message from expander.  Always read from the consumer.
+    // when reading from the expander, we're using the __GrooveBox's__ consumer and producer message pair
+    ExpanderToGrooveboxMessage *consumer_message = (ExpanderToGrooveboxMessage *)leftExpander.consumerMessage;
+
+    // Retrieve the data from the expander
+    if (consumer_message && consumer_message->message_received == false)
+    {
+      this->any_track_soloed = false;
+
+      // We'll need to know if any track is soloed to decide if an un-soloed
+      // track should be faded out.  Here, we loop through each solo value
+      // provided by the expander to find out.
+
+      for (unsigned int i = 0; i < NUMBER_OF_TRACKS; i++)
+      {
+        if (this->solos[i])
+          this->any_track_soloed = true;
+      }
+
+      // Iterate over each track's information sent by the expander.
+      // Copy the information sent from the expander into the variables
+      // this->mutes and this->solos, which will later be used by the tracks
+      // to determine if they should trigger or not.
+      //
+      // When a track should stop playback based on the mute and solo
+      // configuration, then we fade out the track so there's not a jarring
+      // experience.
+
+      for (unsigned int i = 0; i < NUMBER_OF_TRACKS; i++)
+      {
+        bool expander_mute_value = consumer_message->mutes[i];
+        bool expander_solo_value = consumer_message->solos[i];
+
+        // Shorthand to make code more readable
+        Track *track = &this->selected_memory_slot->tracks[i];
+
+        //
+        // If the sample is playing and not fading out, then see if the
+        // expander settings should stop playback.  If so, start fading out the sound.
+        if ((track->sample_player->playing == true) && (!track->isFadingOut()))
+        {
+          bool fade_out = false;
+
+          // Is any track is soloed and this one is not, then fade out
+          // TODO: commented out for testing.  Restore this!
+          if (any_track_soloed && (expander_solo_value == false))
+             fade_out = true;
+
+          // If this track is muted but not soloed, then fade it out
+          if (expander_mute_value == true && (expander_solo_value == false))
+            fade_out = true;
+
+          if (fade_out)
+          {
+            track->fadeOut();
+          }
+        }
+
+        this->mutes[i] = expander_mute_value;
+        this->solos[i] = expander_solo_value;
+        this->track_volumes[i] = consumer_message->track_volumes[i];
+
+        this->selected_memory_slot->tracks[i].setTrackPan(consumer_message->track_pans[i]);
+        this->selected_memory_slot->tracks[i].setTrackPitch(consumer_message->track_pitches[i]);
+      }
+
+      // Set the received flag
+      consumer_message->message_received = true;
+    }
+
+    leftExpander.messageFlipRequested = true;
+  }
+
+  void writeToExpander()
+  {
+    // Always write to the producerMessage
+    GrooveboxToExpanderMessage *groovebox_to_expander_message = (GrooveboxToExpanderMessage *)leftExpander.module->rightExpander.producerMessage;
+
+    if (groovebox_to_expander_message && groovebox_to_expander_message->message_received == true)
+    {
+      for (unsigned int i = 0; i < NUMBER_OF_TRACKS; i++)
+      {
+        groovebox_to_expander_message->track_triggers[i] = this->track_triggers[i];
+        if (this->track_triggers[i])
+          this->track_triggers[i] = false;
+      }
+
+      groovebox_to_expander_message->message_received = false;
+    }
+  }
+
+  void detachExpander()
+  {
+    this->any_track_soloed = false;
+
+    for (unsigned int i = 0; i < NUMBER_OF_TRACKS; i++)
+    {
+      this->mutes[i] = false;
+      this->solos[i] = false;
+      this->track_volumes[i] = 1.0;
+    }
+
+    for (unsigned int m = 0; m < NUMBER_OF_MEMORY_SLOTS; m++)
+    {
+      for (unsigned int i = 0; i < NUMBER_OF_TRACKS; i++)
+      {
+        this->memory_slots[m].tracks[i].setTrackPan(0.0);
+        this->memory_slots[m].tracks[i].setTrackPitch(0.0);
+      }
+    }
+  }
+
+  void onSampleRateChange(const SampleRateChangeEvent &e) override
+  {
+    for (unsigned int m = 0; m < NUMBER_OF_MEMORY_SLOTS; m++)
+    {
+      for (unsigned int i = 0; i < NUMBER_OF_TRACKS; i++)
+      {
+        this->memory_slots[m].tracks[i].updateRackSampleRate();
+      }
+    }
+  }
+};