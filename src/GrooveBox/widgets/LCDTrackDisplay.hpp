
//==============================================================================
// TrackLabelDisplay
//==============================================================================
// Bright orange track name displays that are positioned to
// the right of the track selection buttons
//
struct TrackLabelDisplay : TransparentWidget
{

  GrooveBox *module;
  unsigned int track_number = 0;

  TrackLabelDisplay(unsigned int track_number, float width, float height)
  {
    this->track_number = track_number;
    box.size = Vec(width, height);
  }

  void onDoubleClick(const event::DoubleClick &e) override
  {
#ifdef USING_CARDINAL_NOT_RACK
    GrooveBox *module = this->module;
    unsigned int track_number = this->track_number;
    async_dialog_filebrowser(false, NULL, module->samples_root_dir.c_str(), "Load filename", [module, track_number](char *filename)
                             {
      if(filename)
      {
        fileSelected(module, track_number, std::string(filename));
        free(filename);
      } });
#else
    fileSelected(module, this->track_number, module->selectFileVCV());
#endif
  }

  void onButton(const event::Button &e) override
  {
    if (e.button == GLFW_MOUSE_BUTTON_LEFT && e.action == GLFW_PRESS)
    {
      e.consume(this);
      module->selectTrack(this->track_number);
    }

    if (e.action == GLFW_PRESS && e.button == GLFW_MOUSE_BUTTON_RIGHT && (e.mods & RACK_MOD_MASK) == 0)
    {
      createContextMenu();
      e.consume(this);
    }
  }

  void onEnter(const event::Enter &e) override
  {
    TransparentWidget::onEnter(e);
  }

  void onLeave(const event::Leave &e) override
  {
    TransparentWidget::onLeave(e);
  }

  void onHover(const event::Hover &e) override
  {
    TransparentWidget::onHover(e);
    e.consume(this);
  }

  static void fileSelected(GrooveBox *module, unsigned int track_number, std::string filename)
  {
    if (filename != "")
    {
      module->sample_players[track_number].loadSample(filename);
      module->loaded_filenames[track_number] = module->sample_players[track_number].getFilename();
      module->setRoot(filename);
    }
  }

  void draw_track_label(std::string label, NVGcontext *vg)
  {
    float text_left_margin = 6;

    // Set up font parameters
    nvgFontSize(vg, 10);
    nvgTextLetterSpacing(vg, 0);
<<<<<<< HEAD
    nvgFillColor(vg, module->lcd_color_scheme.getTextColor());
=======
    nvgFillColor(vg, LCDColorScheme::getTextColor());
    
>>>>>>> 8ca82e95
    nvgTextAlign(vg, NVG_ALIGN_LEFT | NVG_ALIGN_MIDDLE);
    float wrap_at = 130.0; // Just throw your hands in the air!  And wave them like you just don't 130.0

    // Compute the number of lines that would be drawn
    const char *end = NULL;
    NVGtextRow rows[3];
    unsigned int max_rows = 3;
    unsigned int number_of_lines = nvgTextBreakLines(vg, label.c_str(), NULL, wrap_at, rows, max_rows);

    if (number_of_lines > 1)
      end = rows[1].end;

    float bounds[4];
    nvgTextBoxBounds(vg, text_left_margin, 10, wrap_at, label.c_str(), end, bounds);

    // Plot the name of the file loaded in the track
    float textHeight = bounds[3];
    nvgTextBox(vg, text_left_margin, (box.size.y / 2.0f) - (textHeight / 2.0f) + 8, wrap_at, label.c_str(), end);
  }

  void draw_focus_overlay(NVGcontext *vg)
  {
    nvgBeginPath(vg);
    nvgRect(vg, 0, 0, box.size.x, box.size.y);
    nvgFillColor(vg, nvgRGBA(240, 240, 240, 20));
    nvgFill(vg);
  }

  // void draw(const DrawArgs &args) override
  // {

  void drawLayer(const DrawArgs &args, int layer) override
  {

    if (layer == 1)
    {
      const auto vg = args.vg;

      // Save the drawing context to restore later
      nvgSave(vg);

      //
      // Draw track names
      //
      if (module)
      {
        if (!module->lcd_screen_mode == module->TRACK)
        {
          nvgRestore(vg);
          return;
        }

        // Draw track slot background
        nvgBeginPath(vg);
        nvgRect(vg, 0, 0, box.size.x, box.size.y);
        if (module->track_index == this->track_number)
        {
          nvgFillColor(vg, LCDColorScheme::getLightColor());
        }
        else
        {
          nvgFillColor(vg, LCDColorScheme::getDarkColor());
        }
        nvgFill(vg);

        std::string to_display = module->loaded_filenames[track_number];

        // If the track name is not empty, then display it
        if ((to_display != "") && (to_display != "[ empty ]"))
        {
          draw_track_label(to_display, vg);
        }
      }
      //
      // Draw placeholder track names for library view
      //
      else
      {
        // Draw track slot background
        nvgBeginPath(vg);
        nvgRect(vg, 0, 0, box.size.x, box.size.y);
        nvgFillColor(vg, LCDColorScheme::getLightColor());
        nvgFill(vg);

        draw_track_label(PLACEHOLDER_TRACK_NAMES[track_number], vg);
      }
      nvgRestore(vg);
    }
    Widget::drawLayer(args, layer);

  }

  struct ClearTrackStepsMenuItem : MenuItem
  {
    GrooveBox *module;
    unsigned int track_number = 0;

    void onAction(const event::Action &e) override
    {
      module->clearTrackSteps(this->track_number);
    }
  };

  struct ClearTrackParametersMenuItem : MenuItem
  {
    GrooveBox *module;
    unsigned int track_number = 0;

    void onAction(const event::Action &e) override
    {
      module->clearTrackParameters(this->track_number);
    }
  };

  struct ClearTrackMenuItem : MenuItem
  {
    GrooveBox *module;
    unsigned int track_number = 0;

    void onAction(const event::Action &e) override
    {
      module->clearTrack(this->track_number);
    }
  };

  // This code is s copy of the same thing in GrooveBoxWidget.hpp.  I should
  // find some way of removing this code duplication.

  struct LoadSampleMenuItem : MenuItem
  {
    GrooveBox *module;
    unsigned int track_number = 0;

    void onAction(const event::Action &e) override
    {
#ifdef USING_CARDINAL_NOT_RACK
      GrooveBox *module = this->module;
      unsigned int track_number = this->track_number;
      async_dialog_filebrowser(false, NULL, module->samples_root_dir.c_str(), "Load sample", [module, track_number](char *filename)
                               {
      if(filename)
      {
        fileSelected(module, track_number, std::string(filename));
        free(filename);
      } });
#else
      fileSelected(module, this->track_number, module->selectFileVCV());
#endif
    }

    static void fileSelected(GrooveBox *module, unsigned int track_number, std::string filename)
    {
      if (filename != "")
      {
        module->sample_players[track_number].loadSample(filename);
        module->loaded_filenames[track_number] = module->sample_players[track_number].getFilename();
        module->setRoot(filename);
      }
    }
  };

  void createContextMenu()
  {
    GrooveBox *module = dynamic_cast<GrooveBox *>(this->module);
    assert(module);

    if(module)
    {
      ui::Menu *menu = createMenu();

      menu->addChild(createMenuLabel("Track Menu"));

      LoadSampleMenuItem *load_sample_menu_item = createMenuItem<LoadSampleMenuItem>("Load Sample");
      load_sample_menu_item->module = module;
      load_sample_menu_item->track_number = track_number;
      menu->addChild(load_sample_menu_item);

      menu->addChild(new MenuSeparator());

      ClearTrackStepsMenuItem *clear_track_steps_menu_item = createMenuItem<ClearTrackStepsMenuItem>("Clear Track Steps");
      clear_track_steps_menu_item->module = module;
      clear_track_steps_menu_item->track_number = track_number;
      menu->addChild(clear_track_steps_menu_item);

      ClearTrackParametersMenuItem *clear_track_parameters_menu_item = createMenuItem<ClearTrackParametersMenuItem>("Reset Track Parameters");
      clear_track_parameters_menu_item->module = module;
      clear_track_parameters_menu_item->track_number = track_number;
      menu->addChild(clear_track_parameters_menu_item);

      ClearTrackMenuItem *clear_track_menu_item = createMenuItem<ClearTrackMenuItem>("Clear and Reset Both");
      clear_track_menu_item->module = module;
      clear_track_menu_item->track_number = track_number;
      menu->addChild(clear_track_menu_item);
    }
  }

};

//
//==============================================================================
// TrackSampleNudge
//==============================================================================

struct TrackSampleNudge : TransparentWidget
{
  GrooveBox *module;
  unsigned int track_number = 0;

  int direction = 1;

  TrackSampleNudge(unsigned int track_number, float width, float height)
  {
    this->track_number = track_number;
    box.size = Vec(width, height);
  }

  void onButton(const event::Button &e) override
  {
    if (e.button == GLFW_MOUSE_BUTTON_LEFT && e.action == GLFW_PRESS)
    {
      module->selectTrack(this->track_number);

      std::string path = module->sample_players[track_number].getPath();
      std::string directory = rack::system::getDirectory(path);
      std::string filename = module->sample_players[track_number].getFilename();

      std::vector<std::string> directory_list = system::getEntries(directory);
      std::vector<std::string> wav_files;

      // Folders might contain things that aren't .wav files, and we need to
      // weed those out. In order to do that, we iterate over the directory list
      // and populate a new vector called "wav_files".
      for (auto entry : directory_list)
      {
        if (
            (rack::string::lowercase(system::getExtension(entry)) == "wav") ||
            (rack::string::lowercase(system::getExtension(entry)) == ".wav"))
        {
          wav_files.push_back(entry);
        }
      }

      // Now that we have a clean list, search for the currently selected
      // wav file.  If we find it (which we should), find the next sample.
      for (unsigned i = 0; i < wav_files.size(); i++)
      {
        std::string filename_in_directory = rack::system::getFilename(wav_files[i]);

        if (filename_in_directory.compare(filename) == 0) // Found it!
        {
          int index = i + direction;
          index = clamp(index, 0, wav_files.size() - 1);
          fileSelected(this->module, this->track_number, wav_files[index]);
          break;
        }
      }

      e.consume(this);
    }
  }

  void onEnter(const event::Enter &e) override
  {
    TransparentWidget::onEnter(e);
  }

  void onLeave(const event::Leave &e) override
  {
    TransparentWidget::onLeave(e);
  }

  void onHover(const event::Hover &e) override
  {
    TransparentWidget::onHover(e);
    e.consume(this);
  }

  static void fileSelected(GrooveBox *module, unsigned int track_number, std::string filename)
  {
    if (filename != "")
    {
      module->sample_players[track_number].loadSample(filename);
      module->loaded_filenames[track_number] = module->sample_players[track_number].getFilename();
      module->setRoot(filename);
    }
  }

  void drawLayer(const DrawArgs &args, int layer) override
  {
    if (layer == 1)
    {
      const auto vg = args.vg;

      // Save the drawing context to restore later
      nvgSave(vg);

      //
      // Draw nudge button
      //
      if (module)
      {
        if (!module->lcd_screen_mode == module->TRACK)
        {
          nvgRestore(vg);
          return;
        }

        // Draw nudge rectangle background
        nvgBeginPath(vg);
        nvgRect(vg, 0, 0, box.size.x, box.size.y);
        if (module->track_index == this->track_number)
        {
          nvgFillColor(vg, LCDColorScheme::getLightColor());
        }
        else
        {
          nvgFillColor(vg, LCDColorScheme::getDarkColor());
        }
        nvgFill(vg);

        drawArrow(vg, direction);
      }
      //
      // Nudge button
      //
      else
      {
        // Draw nudge rectangle background
        nvgBeginPath(vg);
        nvgRect(vg, 0, 0, box.size.x, box.size.y);
        nvgFillColor(vg, LCDColorScheme::getLightColor());
        nvgFill(vg);

        drawArrow(vg, direction);
      }
      nvgRestore(vg);
    }
    Widget::drawLayer(args, layer);
  }

  void drawArrow(NVGcontext *vg, int direction)
  {
    nvgFontSize(vg, 10);

<<<<<<< HEAD
    nvgFillColor(vg, module->lcd_color_scheme.getStrongHighlightOverlay());
    if (module && module->track_index == this->track_number)
      nvgFillColor(vg, module->lcd_color_scheme.getTextColor());
=======
    nvgFillColor(vg, LCDColorScheme::getStrongHighlightOverlay());
    if (module && module->track_index == this->track_number) nvgFillColor(vg, LCDColorScheme::getTextColor());
>>>>>>> 8ca82e95

    nvgTextAlign(vg, NVG_ALIGN_CENTER | NVG_ALIGN_MIDDLE);

    char *end = NULL;

    // Plot character
    if (direction < 0)
    {
      nvgText(vg, 10.0, 6.0, "▲", end);
    }
    else
    {
      nvgText(vg, 10.0, 7.0, "▼", end);
    }
  }
};

//
//==============================================================================
// LCDTrackDisplay
//==============================================================================
//
struct LCDTrackDisplay : LCDDisplay
{
  LCDTrackDisplay(GrooveBox *module)
  {
    this->module = module;

    box.pos.x = this->box_pos_x;
    box.pos.y = this->box_pos_y;
    box.size = Vec(this->box_width, this->box_height);

    //
    // MAKE ADJUSTMENTS HERE
    //
    // Certain sizes are fixed, and some are caculationed.
    // The fixed sizes are the paddings and the nudge button sizes.
    // The track labels are fluid to fill the space.
    //
    // If you wish to change the box sizes, please update the padding and
    // allow the box sizes to adjust based on the available space.

    float nudge_button_padding = 1.0;
    float nudge_button_width = 20.0;
    float horizontal_padding_between_columns = display_padding;
    float vertical_padding_between_rows = 3.0;

    // Calculate track label width and height
    float track_label_width = (this->box_width - (2.0 * display_padding) - horizontal_padding_between_columns - (2.0 * nudge_button_padding) - (2.0 * nudge_button_width)) / 2.0;
    float track_label_height = (this->box_height - (2.0 * display_padding) - (3.0 * vertical_padding_between_rows)) / 4.0;

    // Calculate nudge button height
    float nudge_button_height = (track_label_height / 2.0) - (nudge_button_padding / 2.0);

    float x = 0;
    float y = 0;

    for (unsigned int i = 0; i < NUMBER_OF_TRACKS; i++)
    {
      if (i >= 4)
      {
        x = display_padding + track_label_width + nudge_button_padding + nudge_button_width + horizontal_padding_between_columns;
        y = display_padding + ((i - 4) * (track_label_height + vertical_padding_between_rows));
      }
      else
      {
        x = display_padding;
        y = display_padding + (i * (track_label_height + vertical_padding_between_rows));
      }

      //
      // Add track label boxes
      //
      TrackLabelDisplay *track_label_display = new TrackLabelDisplay(i, track_label_width, track_label_height);
      track_label_display->setPosition(Vec(x, y));
      track_label_display->module = module;
      addChild(track_label_display);

      //
      // Add nudge-up, nudge-down buttons
      //
      TrackSampleNudge *track_sample_nudge_up = new TrackSampleNudge(i, nudge_button_width, nudge_button_height);
      track_sample_nudge_up->setPosition(Vec(x + track_label_width + nudge_button_padding, y)); // 162
      track_sample_nudge_up->module = module;
      track_sample_nudge_up->direction = -1;
      addChild(track_sample_nudge_up);

      TrackSampleNudge *track_sample_nudge_down = new TrackSampleNudge(i, nudge_button_width, nudge_button_height);
      track_sample_nudge_down->setPosition(Vec(x + track_label_width + nudge_button_padding, y + nudge_button_height + nudge_button_padding)); // 162
      track_sample_nudge_down->module = module;
      track_sample_nudge_down->direction = 1;
      addChild(track_sample_nudge_down);
    }
  }

  void onButton(const event::Button &e) override
  {
    Widget::onButton(e);
  }
};
<|MERGE_RESOLUTION|>--- conflicted
+++ resolved
@@ -1,542 +1,532 @@
-
-//==============================================================================
-// TrackLabelDisplay
-//==============================================================================
-// Bright orange track name displays that are positioned to
-// the right of the track selection buttons
-//
-struct TrackLabelDisplay : TransparentWidget
-{
-
-  GrooveBox *module;
-  unsigned int track_number = 0;
-
-  TrackLabelDisplay(unsigned int track_number, float width, float height)
-  {
-    this->track_number = track_number;
-    box.size = Vec(width, height);
-  }
-
-  void onDoubleClick(const event::DoubleClick &e) override
-  {
-#ifdef USING_CARDINAL_NOT_RACK
-    GrooveBox *module = this->module;
-    unsigned int track_number = this->track_number;
-    async_dialog_filebrowser(false, NULL, module->samples_root_dir.c_str(), "Load filename", [module, track_number](char *filename)
-                             {
-      if(filename)
-      {
-        fileSelected(module, track_number, std::string(filename));
-        free(filename);
-      } });
-#else
-    fileSelected(module, this->track_number, module->selectFileVCV());
-#endif
-  }
-
-  void onButton(const event::Button &e) override
-  {
-    if (e.button == GLFW_MOUSE_BUTTON_LEFT && e.action == GLFW_PRESS)
-    {
-      e.consume(this);
-      module->selectTrack(this->track_number);
-    }
-
-    if (e.action == GLFW_PRESS && e.button == GLFW_MOUSE_BUTTON_RIGHT && (e.mods & RACK_MOD_MASK) == 0)
-    {
-      createContextMenu();
-      e.consume(this);
-    }
-  }
-
-  void onEnter(const event::Enter &e) override
-  {
-    TransparentWidget::onEnter(e);
-  }
-
-  void onLeave(const event::Leave &e) override
-  {
-    TransparentWidget::onLeave(e);
-  }
-
-  void onHover(const event::Hover &e) override
-  {
-    TransparentWidget::onHover(e);
-    e.consume(this);
-  }
-
-  static void fileSelected(GrooveBox *module, unsigned int track_number, std::string filename)
-  {
-    if (filename != "")
-    {
-      module->sample_players[track_number].loadSample(filename);
-      module->loaded_filenames[track_number] = module->sample_players[track_number].getFilename();
-      module->setRoot(filename);
-    }
-  }
-
-  void draw_track_label(std::string label, NVGcontext *vg)
-  {
-    float text_left_margin = 6;
-
-    // Set up font parameters
-    nvgFontSize(vg, 10);
-    nvgTextLetterSpacing(vg, 0);
-<<<<<<< HEAD
-    nvgFillColor(vg, module->lcd_color_scheme.getTextColor());
-=======
-    nvgFillColor(vg, LCDColorScheme::getTextColor());
-    
->>>>>>> 8ca82e95
-    nvgTextAlign(vg, NVG_ALIGN_LEFT | NVG_ALIGN_MIDDLE);
-    float wrap_at = 130.0; // Just throw your hands in the air!  And wave them like you just don't 130.0
-
-    // Compute the number of lines that would be drawn
-    const char *end = NULL;
-    NVGtextRow rows[3];
-    unsigned int max_rows = 3;
-    unsigned int number_of_lines = nvgTextBreakLines(vg, label.c_str(), NULL, wrap_at, rows, max_rows);
-
-    if (number_of_lines > 1)
-      end = rows[1].end;
-
-    float bounds[4];
-    nvgTextBoxBounds(vg, text_left_margin, 10, wrap_at, label.c_str(), end, bounds);
-
-    // Plot the name of the file loaded in the track
-    float textHeight = bounds[3];
-    nvgTextBox(vg, text_left_margin, (box.size.y / 2.0f) - (textHeight / 2.0f) + 8, wrap_at, label.c_str(), end);
-  }
-
-  void draw_focus_overlay(NVGcontext *vg)
-  {
-    nvgBeginPath(vg);
-    nvgRect(vg, 0, 0, box.size.x, box.size.y);
-    nvgFillColor(vg, nvgRGBA(240, 240, 240, 20));
-    nvgFill(vg);
-  }
-
-  // void draw(const DrawArgs &args) override
-  // {
-
-  void drawLayer(const DrawArgs &args, int layer) override
-  {
-
-    if (layer == 1)
-    {
-      const auto vg = args.vg;
-
-      // Save the drawing context to restore later
-      nvgSave(vg);
-
-      //
-      // Draw track names
-      //
-      if (module)
-      {
-        if (!module->lcd_screen_mode == module->TRACK)
-        {
-          nvgRestore(vg);
-          return;
-        }
-
-        // Draw track slot background
-        nvgBeginPath(vg);
-        nvgRect(vg, 0, 0, box.size.x, box.size.y);
-        if (module->track_index == this->track_number)
-        {
-          nvgFillColor(vg, LCDColorScheme::getLightColor());
-        }
-        else
-        {
-          nvgFillColor(vg, LCDColorScheme::getDarkColor());
-        }
-        nvgFill(vg);
-
-        std::string to_display = module->loaded_filenames[track_number];
-
-        // If the track name is not empty, then display it
-        if ((to_display != "") && (to_display != "[ empty ]"))
-        {
-          draw_track_label(to_display, vg);
-        }
-      }
-      //
-      // Draw placeholder track names for library view
-      //
-      else
-      {
-        // Draw track slot background
-        nvgBeginPath(vg);
-        nvgRect(vg, 0, 0, box.size.x, box.size.y);
-        nvgFillColor(vg, LCDColorScheme::getLightColor());
-        nvgFill(vg);
-
-        draw_track_label(PLACEHOLDER_TRACK_NAMES[track_number], vg);
-      }
-      nvgRestore(vg);
-    }
-    Widget::drawLayer(args, layer);
-
-  }
-
-  struct ClearTrackStepsMenuItem : MenuItem
-  {
-    GrooveBox *module;
-    unsigned int track_number = 0;
-
-    void onAction(const event::Action &e) override
-    {
-      module->clearTrackSteps(this->track_number);
-    }
-  };
-
-  struct ClearTrackParametersMenuItem : MenuItem
-  {
-    GrooveBox *module;
-    unsigned int track_number = 0;
-
-    void onAction(const event::Action &e) override
-    {
-      module->clearTrackParameters(this->track_number);
-    }
-  };
-
-  struct ClearTrackMenuItem : MenuItem
-  {
-    GrooveBox *module;
-    unsigned int track_number = 0;
-
-    void onAction(const event::Action &e) override
-    {
-      module->clearTrack(this->track_number);
-    }
-  };
-
-  // This code is s copy of the same thing in GrooveBoxWidget.hpp.  I should
-  // find some way of removing this code duplication.
-
-  struct LoadSampleMenuItem : MenuItem
-  {
-    GrooveBox *module;
-    unsigned int track_number = 0;
-
-    void onAction(const event::Action &e) override
-    {
-#ifdef USING_CARDINAL_NOT_RACK
-      GrooveBox *module = this->module;
-      unsigned int track_number = this->track_number;
-      async_dialog_filebrowser(false, NULL, module->samples_root_dir.c_str(), "Load sample", [module, track_number](char *filename)
-                               {
-      if(filename)
-      {
-        fileSelected(module, track_number, std::string(filename));
-        free(filename);
-      } });
-#else
-      fileSelected(module, this->track_number, module->selectFileVCV());
-#endif
-    }
-
-    static void fileSelected(GrooveBox *module, unsigned int track_number, std::string filename)
-    {
-      if (filename != "")
-      {
-        module->sample_players[track_number].loadSample(filename);
-        module->loaded_filenames[track_number] = module->sample_players[track_number].getFilename();
-        module->setRoot(filename);
-      }
-    }
-  };
-
-  void createContextMenu()
-  {
-    GrooveBox *module = dynamic_cast<GrooveBox *>(this->module);
-    assert(module);
-
-    if(module)
-    {
-      ui::Menu *menu = createMenu();
-
-      menu->addChild(createMenuLabel("Track Menu"));
-
-      LoadSampleMenuItem *load_sample_menu_item = createMenuItem<LoadSampleMenuItem>("Load Sample");
-      load_sample_menu_item->module = module;
-      load_sample_menu_item->track_number = track_number;
-      menu->addChild(load_sample_menu_item);
-
-      menu->addChild(new MenuSeparator());
-
-      ClearTrackStepsMenuItem *clear_track_steps_menu_item = createMenuItem<ClearTrackStepsMenuItem>("Clear Track Steps");
-      clear_track_steps_menu_item->module = module;
-      clear_track_steps_menu_item->track_number = track_number;
-      menu->addChild(clear_track_steps_menu_item);
-
-      ClearTrackParametersMenuItem *clear_track_parameters_menu_item = createMenuItem<ClearTrackParametersMenuItem>("Reset Track Parameters");
-      clear_track_parameters_menu_item->module = module;
-      clear_track_parameters_menu_item->track_number = track_number;
-      menu->addChild(clear_track_parameters_menu_item);
-
-      ClearTrackMenuItem *clear_track_menu_item = createMenuItem<ClearTrackMenuItem>("Clear and Reset Both");
-      clear_track_menu_item->module = module;
-      clear_track_menu_item->track_number = track_number;
-      menu->addChild(clear_track_menu_item);
-    }
-  }
-
-};
-
-//
-//==============================================================================
-// TrackSampleNudge
-//==============================================================================
-
-struct TrackSampleNudge : TransparentWidget
-{
-  GrooveBox *module;
-  unsigned int track_number = 0;
-
-  int direction = 1;
-
-  TrackSampleNudge(unsigned int track_number, float width, float height)
-  {
-    this->track_number = track_number;
-    box.size = Vec(width, height);
-  }
-
-  void onButton(const event::Button &e) override
-  {
-    if (e.button == GLFW_MOUSE_BUTTON_LEFT && e.action == GLFW_PRESS)
-    {
-      module->selectTrack(this->track_number);
-
-      std::string path = module->sample_players[track_number].getPath();
-      std::string directory = rack::system::getDirectory(path);
-      std::string filename = module->sample_players[track_number].getFilename();
-
-      std::vector<std::string> directory_list = system::getEntries(directory);
-      std::vector<std::string> wav_files;
-
-      // Folders might contain things that aren't .wav files, and we need to
-      // weed those out. In order to do that, we iterate over the directory list
-      // and populate a new vector called "wav_files".
-      for (auto entry : directory_list)
-      {
-        if (
-            (rack::string::lowercase(system::getExtension(entry)) == "wav") ||
-            (rack::string::lowercase(system::getExtension(entry)) == ".wav"))
-        {
-          wav_files.push_back(entry);
-        }
-      }
-
-      // Now that we have a clean list, search for the currently selected
-      // wav file.  If we find it (which we should), find the next sample.
-      for (unsigned i = 0; i < wav_files.size(); i++)
-      {
-        std::string filename_in_directory = rack::system::getFilename(wav_files[i]);
-
-        if (filename_in_directory.compare(filename) == 0) // Found it!
-        {
-          int index = i + direction;
-          index = clamp(index, 0, wav_files.size() - 1);
-          fileSelected(this->module, this->track_number, wav_files[index]);
-          break;
-        }
-      }
-
-      e.consume(this);
-    }
-  }
-
-  void onEnter(const event::Enter &e) override
-  {
-    TransparentWidget::onEnter(e);
-  }
-
-  void onLeave(const event::Leave &e) override
-  {
-    TransparentWidget::onLeave(e);
-  }
-
-  void onHover(const event::Hover &e) override
-  {
-    TransparentWidget::onHover(e);
-    e.consume(this);
-  }
-
-  static void fileSelected(GrooveBox *module, unsigned int track_number, std::string filename)
-  {
-    if (filename != "")
-    {
-      module->sample_players[track_number].loadSample(filename);
-      module->loaded_filenames[track_number] = module->sample_players[track_number].getFilename();
-      module->setRoot(filename);
-    }
-  }
-
-  void drawLayer(const DrawArgs &args, int layer) override
-  {
-    if (layer == 1)
-    {
-      const auto vg = args.vg;
-
-      // Save the drawing context to restore later
-      nvgSave(vg);
-
-      //
-      // Draw nudge button
-      //
-      if (module)
-      {
-        if (!module->lcd_screen_mode == module->TRACK)
-        {
-          nvgRestore(vg);
-          return;
-        }
-
-        // Draw nudge rectangle background
-        nvgBeginPath(vg);
-        nvgRect(vg, 0, 0, box.size.x, box.size.y);
-        if (module->track_index == this->track_number)
-        {
-          nvgFillColor(vg, LCDColorScheme::getLightColor());
-        }
-        else
-        {
-          nvgFillColor(vg, LCDColorScheme::getDarkColor());
-        }
-        nvgFill(vg);
-
-        drawArrow(vg, direction);
-      }
-      //
-      // Nudge button
-      //
-      else
-      {
-        // Draw nudge rectangle background
-        nvgBeginPath(vg);
-        nvgRect(vg, 0, 0, box.size.x, box.size.y);
-        nvgFillColor(vg, LCDColorScheme::getLightColor());
-        nvgFill(vg);
-
-        drawArrow(vg, direction);
-      }
-      nvgRestore(vg);
-    }
-    Widget::drawLayer(args, layer);
-  }
-
-  void drawArrow(NVGcontext *vg, int direction)
-  {
-    nvgFontSize(vg, 10);
-
-<<<<<<< HEAD
-    nvgFillColor(vg, module->lcd_color_scheme.getStrongHighlightOverlay());
-    if (module && module->track_index == this->track_number)
-      nvgFillColor(vg, module->lcd_color_scheme.getTextColor());
-=======
-    nvgFillColor(vg, LCDColorScheme::getStrongHighlightOverlay());
-    if (module && module->track_index == this->track_number) nvgFillColor(vg, LCDColorScheme::getTextColor());
->>>>>>> 8ca82e95
-
-    nvgTextAlign(vg, NVG_ALIGN_CENTER | NVG_ALIGN_MIDDLE);
-
-    char *end = NULL;
-
-    // Plot character
-    if (direction < 0)
-    {
-      nvgText(vg, 10.0, 6.0, "▲", end);
-    }
-    else
-    {
-      nvgText(vg, 10.0, 7.0, "▼", end);
-    }
-  }
-};
-
-//
-//==============================================================================
-// LCDTrackDisplay
-//==============================================================================
-//
-struct LCDTrackDisplay : LCDDisplay
-{
-  LCDTrackDisplay(GrooveBox *module)
-  {
-    this->module = module;
-
-    box.pos.x = this->box_pos_x;
-    box.pos.y = this->box_pos_y;
-    box.size = Vec(this->box_width, this->box_height);
-
-    //
-    // MAKE ADJUSTMENTS HERE
-    //
-    // Certain sizes are fixed, and some are caculationed.
-    // The fixed sizes are the paddings and the nudge button sizes.
-    // The track labels are fluid to fill the space.
-    //
-    // If you wish to change the box sizes, please update the padding and
-    // allow the box sizes to adjust based on the available space.
-
-    float nudge_button_padding = 1.0;
-    float nudge_button_width = 20.0;
-    float horizontal_padding_between_columns = display_padding;
-    float vertical_padding_between_rows = 3.0;
-
-    // Calculate track label width and height
-    float track_label_width = (this->box_width - (2.0 * display_padding) - horizontal_padding_between_columns - (2.0 * nudge_button_padding) - (2.0 * nudge_button_width)) / 2.0;
-    float track_label_height = (this->box_height - (2.0 * display_padding) - (3.0 * vertical_padding_between_rows)) / 4.0;
-
-    // Calculate nudge button height
-    float nudge_button_height = (track_label_height / 2.0) - (nudge_button_padding / 2.0);
-
-    float x = 0;
-    float y = 0;
-
-    for (unsigned int i = 0; i < NUMBER_OF_TRACKS; i++)
-    {
-      if (i >= 4)
-      {
-        x = display_padding + track_label_width + nudge_button_padding + nudge_button_width + horizontal_padding_between_columns;
-        y = display_padding + ((i - 4) * (track_label_height + vertical_padding_between_rows));
-      }
-      else
-      {
-        x = display_padding;
-        y = display_padding + (i * (track_label_height + vertical_padding_between_rows));
-      }
-
-      //
-      // Add track label boxes
-      //
-      TrackLabelDisplay *track_label_display = new TrackLabelDisplay(i, track_label_width, track_label_height);
-      track_label_display->setPosition(Vec(x, y));
-      track_label_display->module = module;
-      addChild(track_label_display);
-
-      //
-      // Add nudge-up, nudge-down buttons
-      //
-      TrackSampleNudge *track_sample_nudge_up = new TrackSampleNudge(i, nudge_button_width, nudge_button_height);
-      track_sample_nudge_up->setPosition(Vec(x + track_label_width + nudge_button_padding, y)); // 162
-      track_sample_nudge_up->module = module;
-      track_sample_nudge_up->direction = -1;
-      addChild(track_sample_nudge_up);
-
-      TrackSampleNudge *track_sample_nudge_down = new TrackSampleNudge(i, nudge_button_width, nudge_button_height);
-      track_sample_nudge_down->setPosition(Vec(x + track_label_width + nudge_button_padding, y + nudge_button_height + nudge_button_padding)); // 162
-      track_sample_nudge_down->module = module;
-      track_sample_nudge_down->direction = 1;
-      addChild(track_sample_nudge_down);
-    }
-  }
-
-  void onButton(const event::Button &e) override
-  {
-    Widget::onButton(e);
-  }
-};
+
+//==============================================================================
+// TrackLabelDisplay
+//==============================================================================
+// Bright orange track name displays that are positioned to
+// the right of the track selection buttons
+//
+struct TrackLabelDisplay : TransparentWidget
+{
+
+  GrooveBox *module;
+  unsigned int track_number = 0;
+
+  TrackLabelDisplay(unsigned int track_number, float width, float height)
+  {
+    this->track_number = track_number;
+    box.size = Vec(width, height);
+  }
+
+  void onDoubleClick(const event::DoubleClick &e) override
+  {
+#ifdef USING_CARDINAL_NOT_RACK
+    GrooveBox *module = this->module;
+    unsigned int track_number = this->track_number;
+    async_dialog_filebrowser(false, NULL, module->samples_root_dir.c_str(), "Load filename", [module, track_number](char *filename)
+                             {
+      if(filename)
+      {
+        fileSelected(module, track_number, std::string(filename));
+        free(filename);
+      } });
+#else
+    fileSelected(module, this->track_number, module->selectFileVCV());
+#endif
+  }
+
+  void onButton(const event::Button &e) override
+  {
+    if (e.button == GLFW_MOUSE_BUTTON_LEFT && e.action == GLFW_PRESS)
+    {
+      e.consume(this);
+      module->selectTrack(this->track_number);
+    }
+
+    if (e.action == GLFW_PRESS && e.button == GLFW_MOUSE_BUTTON_RIGHT && (e.mods & RACK_MOD_MASK) == 0)
+    {
+      createContextMenu();
+      e.consume(this);
+    }
+  }
+
+  void onEnter(const event::Enter &e) override
+  {
+    TransparentWidget::onEnter(e);
+  }
+
+  void onLeave(const event::Leave &e) override
+  {
+    TransparentWidget::onLeave(e);
+  }
+
+  void onHover(const event::Hover &e) override
+  {
+    TransparentWidget::onHover(e);
+    e.consume(this);
+  }
+
+  static void fileSelected(GrooveBox *module, unsigned int track_number, std::string filename)
+  {
+    if (filename != "")
+    {
+      module->sample_players[track_number].loadSample(filename);
+      module->loaded_filenames[track_number] = module->sample_players[track_number].getFilename();
+      module->setRoot(filename);
+    }
+  }
+
+  void draw_track_label(std::string label, NVGcontext *vg)
+  {
+    float text_left_margin = 6;
+
+    // Set up font parameters
+    nvgFontSize(vg, 10);
+    nvgTextLetterSpacing(vg, 0);
+    nvgFillColor(vg, LCDColorScheme::getTextColor());
+    
+    nvgTextAlign(vg, NVG_ALIGN_LEFT | NVG_ALIGN_MIDDLE);
+    float wrap_at = 130.0; // Just throw your hands in the air!  And wave them like you just don't 130.0
+
+    // Compute the number of lines that would be drawn
+    const char *end = NULL;
+    NVGtextRow rows[3];
+    unsigned int max_rows = 3;
+    unsigned int number_of_lines = nvgTextBreakLines(vg, label.c_str(), NULL, wrap_at, rows, max_rows);
+
+    if (number_of_lines > 1)
+      end = rows[1].end;
+
+    float bounds[4];
+    nvgTextBoxBounds(vg, text_left_margin, 10, wrap_at, label.c_str(), end, bounds);
+
+    // Plot the name of the file loaded in the track
+    float textHeight = bounds[3];
+    nvgTextBox(vg, text_left_margin, (box.size.y / 2.0f) - (textHeight / 2.0f) + 8, wrap_at, label.c_str(), end);
+  }
+
+  void draw_focus_overlay(NVGcontext *vg)
+  {
+    nvgBeginPath(vg);
+    nvgRect(vg, 0, 0, box.size.x, box.size.y);
+    nvgFillColor(vg, nvgRGBA(240, 240, 240, 20));
+    nvgFill(vg);
+  }
+
+  // void draw(const DrawArgs &args) override
+  // {
+
+  void drawLayer(const DrawArgs &args, int layer) override
+  {
+
+    if (layer == 1)
+    {
+      const auto vg = args.vg;
+
+      // Save the drawing context to restore later
+      nvgSave(vg);
+
+      //
+      // Draw track names
+      //
+      if (module)
+      {
+        if (!module->lcd_screen_mode == module->TRACK)
+        {
+          nvgRestore(vg);
+          return;
+        }
+
+        // Draw track slot background
+        nvgBeginPath(vg);
+        nvgRect(vg, 0, 0, box.size.x, box.size.y);
+        if (module->track_index == this->track_number)
+        {
+          nvgFillColor(vg, LCDColorScheme::getLightColor());
+        }
+        else
+        {
+          nvgFillColor(vg, LCDColorScheme::getDarkColor());
+        }
+        nvgFill(vg);
+
+        std::string to_display = module->loaded_filenames[track_number];
+
+        // If the track name is not empty, then display it
+        if ((to_display != "") && (to_display != "[ empty ]"))
+        {
+          draw_track_label(to_display, vg);
+        }
+      }
+      //
+      // Draw placeholder track names for library view
+      //
+      else
+      {
+        // Draw track slot background
+        nvgBeginPath(vg);
+        nvgRect(vg, 0, 0, box.size.x, box.size.y);
+        nvgFillColor(vg, LCDColorScheme::getLightColor());
+        nvgFill(vg);
+
+        draw_track_label(PLACEHOLDER_TRACK_NAMES[track_number], vg);
+      }
+      nvgRestore(vg);
+    }
+    Widget::drawLayer(args, layer);
+
+  }
+
+  struct ClearTrackStepsMenuItem : MenuItem
+  {
+    GrooveBox *module;
+    unsigned int track_number = 0;
+
+    void onAction(const event::Action &e) override
+    {
+      module->clearTrackSteps(this->track_number);
+    }
+  };
+
+  struct ClearTrackParametersMenuItem : MenuItem
+  {
+    GrooveBox *module;
+    unsigned int track_number = 0;
+
+    void onAction(const event::Action &e) override
+    {
+      module->clearTrackParameters(this->track_number);
+    }
+  };
+
+  struct ClearTrackMenuItem : MenuItem
+  {
+    GrooveBox *module;
+    unsigned int track_number = 0;
+
+    void onAction(const event::Action &e) override
+    {
+      module->clearTrack(this->track_number);
+    }
+  };
+
+  // This code is s copy of the same thing in GrooveBoxWidget.hpp.  I should
+  // find some way of removing this code duplication.
+
+  struct LoadSampleMenuItem : MenuItem
+  {
+    GrooveBox *module;
+    unsigned int track_number = 0;
+
+    void onAction(const event::Action &e) override
+    {
+#ifdef USING_CARDINAL_NOT_RACK
+      GrooveBox *module = this->module;
+      unsigned int track_number = this->track_number;
+      async_dialog_filebrowser(false, NULL, module->samples_root_dir.c_str(), "Load sample", [module, track_number](char *filename)
+                               {
+      if(filename)
+      {
+        fileSelected(module, track_number, std::string(filename));
+        free(filename);
+      } });
+#else
+      fileSelected(module, this->track_number, module->selectFileVCV());
+#endif
+    }
+
+    static void fileSelected(GrooveBox *module, unsigned int track_number, std::string filename)
+    {
+      if (filename != "")
+      {
+        module->sample_players[track_number].loadSample(filename);
+        module->loaded_filenames[track_number] = module->sample_players[track_number].getFilename();
+        module->setRoot(filename);
+      }
+    }
+  };
+
+  void createContextMenu()
+  {
+    GrooveBox *module = dynamic_cast<GrooveBox *>(this->module);
+    assert(module);
+
+    if(module)
+    {
+      ui::Menu *menu = createMenu();
+
+      menu->addChild(createMenuLabel("Track Menu"));
+
+      LoadSampleMenuItem *load_sample_menu_item = createMenuItem<LoadSampleMenuItem>("Load Sample");
+      load_sample_menu_item->module = module;
+      load_sample_menu_item->track_number = track_number;
+      menu->addChild(load_sample_menu_item);
+
+      menu->addChild(new MenuSeparator());
+
+      ClearTrackStepsMenuItem *clear_track_steps_menu_item = createMenuItem<ClearTrackStepsMenuItem>("Clear Track Steps");
+      clear_track_steps_menu_item->module = module;
+      clear_track_steps_menu_item->track_number = track_number;
+      menu->addChild(clear_track_steps_menu_item);
+
+      ClearTrackParametersMenuItem *clear_track_parameters_menu_item = createMenuItem<ClearTrackParametersMenuItem>("Reset Track Parameters");
+      clear_track_parameters_menu_item->module = module;
+      clear_track_parameters_menu_item->track_number = track_number;
+      menu->addChild(clear_track_parameters_menu_item);
+
+      ClearTrackMenuItem *clear_track_menu_item = createMenuItem<ClearTrackMenuItem>("Clear and Reset Both");
+      clear_track_menu_item->module = module;
+      clear_track_menu_item->track_number = track_number;
+      menu->addChild(clear_track_menu_item);
+    }
+  }
+
+};
+
+//
+//==============================================================================
+// TrackSampleNudge
+//==============================================================================
+
+struct TrackSampleNudge : TransparentWidget
+{
+  GrooveBox *module;
+  unsigned int track_number = 0;
+
+  int direction = 1;
+
+  TrackSampleNudge(unsigned int track_number, float width, float height)
+  {
+    this->track_number = track_number;
+    box.size = Vec(width, height);
+  }
+
+  void onButton(const event::Button &e) override
+  {
+    if (e.button == GLFW_MOUSE_BUTTON_LEFT && e.action == GLFW_PRESS)
+    {
+      module->selectTrack(this->track_number);
+
+      std::string path = module->sample_players[track_number].getPath();
+      std::string directory = rack::system::getDirectory(path);
+      std::string filename = module->sample_players[track_number].getFilename();
+
+      std::vector<std::string> directory_list = system::getEntries(directory);
+      std::vector<std::string> wav_files;
+
+      // Folders might contain things that aren't .wav files, and we need to
+      // weed those out. In order to do that, we iterate over the directory list
+      // and populate a new vector called "wav_files".
+      for (auto entry : directory_list)
+      {
+        if (
+            (rack::string::lowercase(system::getExtension(entry)) == "wav") ||
+            (rack::string::lowercase(system::getExtension(entry)) == ".wav"))
+        {
+          wav_files.push_back(entry);
+        }
+      }
+
+      // Now that we have a clean list, search for the currently selected
+      // wav file.  If we find it (which we should), find the next sample.
+      for (unsigned i = 0; i < wav_files.size(); i++)
+      {
+        std::string filename_in_directory = rack::system::getFilename(wav_files[i]);
+
+        if (filename_in_directory.compare(filename) == 0) // Found it!
+        {
+          int index = i + direction;
+          index = clamp(index, 0, wav_files.size() - 1);
+          fileSelected(this->module, this->track_number, wav_files[index]);
+          break;
+        }
+      }
+
+      e.consume(this);
+    }
+  }
+
+  void onEnter(const event::Enter &e) override
+  {
+    TransparentWidget::onEnter(e);
+  }
+
+  void onLeave(const event::Leave &e) override
+  {
+    TransparentWidget::onLeave(e);
+  }
+
+  void onHover(const event::Hover &e) override
+  {
+    TransparentWidget::onHover(e);
+    e.consume(this);
+  }
+
+  static void fileSelected(GrooveBox *module, unsigned int track_number, std::string filename)
+  {
+    if (filename != "")
+    {
+      module->sample_players[track_number].loadSample(filename);
+      module->loaded_filenames[track_number] = module->sample_players[track_number].getFilename();
+      module->setRoot(filename);
+    }
+  }
+
+  void drawLayer(const DrawArgs &args, int layer) override
+  {
+    if (layer == 1)
+    {
+      const auto vg = args.vg;
+
+      // Save the drawing context to restore later
+      nvgSave(vg);
+
+      //
+      // Draw nudge button
+      //
+      if (module)
+      {
+        if (!module->lcd_screen_mode == module->TRACK)
+        {
+          nvgRestore(vg);
+          return;
+        }
+
+        // Draw nudge rectangle background
+        nvgBeginPath(vg);
+        nvgRect(vg, 0, 0, box.size.x, box.size.y);
+        if (module->track_index == this->track_number)
+        {
+          nvgFillColor(vg, LCDColorScheme::getLightColor());
+        }
+        else
+        {
+          nvgFillColor(vg, LCDColorScheme::getDarkColor());
+        }
+        nvgFill(vg);
+
+        drawArrow(vg, direction);
+      }
+      //
+      // Nudge button
+      //
+      else
+      {
+        // Draw nudge rectangle background
+        nvgBeginPath(vg);
+        nvgRect(vg, 0, 0, box.size.x, box.size.y);
+        nvgFillColor(vg, LCDColorScheme::getLightColor());
+        nvgFill(vg);
+
+        drawArrow(vg, direction);
+      }
+      nvgRestore(vg);
+    }
+    Widget::drawLayer(args, layer);
+  }
+
+  void drawArrow(NVGcontext *vg, int direction)
+  {
+    nvgFontSize(vg, 10);
+
+    nvgFillColor(vg, LCDColorScheme::getStrongHighlightOverlay());
+    if (module && module->track_index == this->track_number) nvgFillColor(vg, LCDColorScheme::getTextColor());
+
+    nvgTextAlign(vg, NVG_ALIGN_CENTER | NVG_ALIGN_MIDDLE);
+
+    char *end = NULL;
+
+    // Plot character
+    if (direction < 0)
+    {
+      nvgText(vg, 10.0, 6.0, "▲", end);
+    }
+    else
+    {
+      nvgText(vg, 10.0, 7.0, "▼", end);
+    }
+  }
+};
+
+//
+//==============================================================================
+// LCDTrackDisplay
+//==============================================================================
+//
+struct LCDTrackDisplay : LCDDisplay
+{
+  LCDTrackDisplay(GrooveBox *module)
+  {
+    this->module = module;
+
+    box.pos.x = this->box_pos_x;
+    box.pos.y = this->box_pos_y;
+    box.size = Vec(this->box_width, this->box_height);
+
+    //
+    // MAKE ADJUSTMENTS HERE
+    //
+    // Certain sizes are fixed, and some are caculationed.
+    // The fixed sizes are the paddings and the nudge button sizes.
+    // The track labels are fluid to fill the space.
+    //
+    // If you wish to change the box sizes, please update the padding and
+    // allow the box sizes to adjust based on the available space.
+
+    float nudge_button_padding = 1.0;
+    float nudge_button_width = 20.0;
+    float horizontal_padding_between_columns = display_padding;
+    float vertical_padding_between_rows = 3.0;
+
+    // Calculate track label width and height
+    float track_label_width = (this->box_width - (2.0 * display_padding) - horizontal_padding_between_columns - (2.0 * nudge_button_padding) - (2.0 * nudge_button_width)) / 2.0;
+    float track_label_height = (this->box_height - (2.0 * display_padding) - (3.0 * vertical_padding_between_rows)) / 4.0;
+
+    // Calculate nudge button height
+    float nudge_button_height = (track_label_height / 2.0) - (nudge_button_padding / 2.0);
+
+    float x = 0;
+    float y = 0;
+
+    for (unsigned int i = 0; i < NUMBER_OF_TRACKS; i++)
+    {
+      if (i >= 4)
+      {
+        x = display_padding + track_label_width + nudge_button_padding + nudge_button_width + horizontal_padding_between_columns;
+        y = display_padding + ((i - 4) * (track_label_height + vertical_padding_between_rows));
+      }
+      else
+      {
+        x = display_padding;
+        y = display_padding + (i * (track_label_height + vertical_padding_between_rows));
+      }
+
+      //
+      // Add track label boxes
+      //
+      TrackLabelDisplay *track_label_display = new TrackLabelDisplay(i, track_label_width, track_label_height);
+      track_label_display->setPosition(Vec(x, y));
+      track_label_display->module = module;
+      addChild(track_label_display);
+
+      //
+      // Add nudge-up, nudge-down buttons
+      //
+      TrackSampleNudge *track_sample_nudge_up = new TrackSampleNudge(i, nudge_button_width, nudge_button_height);
+      track_sample_nudge_up->setPosition(Vec(x + track_label_width + nudge_button_padding, y)); // 162
+      track_sample_nudge_up->module = module;
+      track_sample_nudge_up->direction = -1;
+      addChild(track_sample_nudge_up);
+
+      TrackSampleNudge *track_sample_nudge_down = new TrackSampleNudge(i, nudge_button_width, nudge_button_height);
+      track_sample_nudge_down->setPosition(Vec(x + track_label_width + nudge_button_padding, y + nudge_button_height + nudge_button_padding)); // 162
+      track_sample_nudge_down->module = module;
+      track_sample_nudge_down->direction = 1;
+      addChild(track_sample_nudge_down);
+    }
+  }
+
+  void onButton(const event::Button &e) override
+  {
+    Widget::onButton(e);
+  }
+};