--- conflicted
+++ resolved
@@ -1,267 +1,217 @@
-#pragma once
-#include <stack>
-
-template<class bidiiter>
-bidiiter random_unique(bidiiter begin, bidiiter end, size_t num_random) {
-    size_t left = std::distance(begin, end);
-    while (num_random--) {
-        bidiiter r = begin;
-        std::advance(r, rand()%left);
-        std::swap(*begin, *r);
-        ++begin;
-        --left;
-    }
-    return begin;
-}
-
-struct Ghost
-{
-  // Start Position is the offset into the sample where playback should start.
-  // It is set when the ghost is first created.
-  double start_position;
-
-  // Playback length for the ghost, measuring in .. er.. ticks?
-  double playback_length;
-
-  // sample_ptr points to the loaded sample in memory
-  Sample *sample_ptr;
-
-  // playback_position is similar to samplePos used in for samples.  However,
-  // it's relative to the Ghost's start_position rather than the sample
-  // start position.
-  double playback_position = 0.0;
-
-  unsigned int sample_position = 0;
-
-  // Smoothing classes to remove clicks and pops that would happen when sample
-  // playback position jumps around.
-  StereoSmooth stereo_smooth;
-
-  float removal_smoothing_ramp = 1;
-  // float REMOVAL_RAMP_ACCUMULATOR = 2400.0 / APP->engine->getSampleRate(); // 480 == .01, 960 seems to work, as does 2400
-  // float REMOVAL_RAMP_ACCUMULATOR = 480.0 / APP->engine->getSampleRate();
-  float REMOVAL_RAMP_ACCUMULATOR = 2400.0 / APP->engine->getSampleRate();
-
-  bool marked_for_removal = false;
-  bool erase_me = false;
-
-  void getStereoOutput(float smooth_rate, float *audio_left, float *audio_right)
-  {
-    if(erase_me == true)
-    {
-      *audio_left = 0;
-      *audio_right = 0;
-    }
-    else
-    {
-      // Note that we're adding two floating point numbers, then casting
-      // them to an int, which is much faster than using floor()
-      sample_position = this->start_position + this->playback_position;
-
-<<<<<<< HEAD
-      // Wrap if the sample position is past the sample end point
-      sample_position = sample_position % this->sample_ptr->size();
-
-      this->sample_ptr->read((unsigned int) sample_position, audio_left, audio_right);
-=======
-        // Read and store the sample value (left and right) at sample_position
-        std::tie(output_voltage_left, output_voltage_right) = this->sample_ptr->read((unsigned int) sample_position);
->>>>>>> fc315db7
-
-      stereo_smooth.process(audio_left, audio_right, smooth_rate);
-
-      if(marked_for_removal && (removal_smoothing_ramp > 0))
-      {
-        removal_smoothing_ramp -= REMOVAL_RAMP_ACCUMULATOR;
-        if(removal_smoothing_ramp <= 0)
-        {
-          erase_me = true;
-          *audio_left = 0.0;
-          *audio_right = 0.0;
-        }
-        else
-        {
-          *audio_left = (*audio_left * removal_smoothing_ramp);
-          *audio_right = (*audio_right * removal_smoothing_ramp);
-        }
-      }
-
-    }
-  }
-
-  void step(double step_amount)
-  {
-    if(erase_me == false)
-    {
-      // Step the playback position forward.
-      playback_position = playback_position + step_amount;
-
-      // If the playback position is past the playback length, then wrap the playback position to the beginning
-      if(playback_position >= playback_length)
-      {
-        // fmod is modulus for floating point variables
-        playback_position = fmod(playback_position, playback_length);
-
-        stereo_smooth.trigger();
-      }
-    }
-  }
-
-<<<<<<< HEAD
-  void markForRemoval()
-  {
-    if(marked_for_removal == false) marked_for_removal = true;
-  }
-=======
-    void markForRemoval()
-    {
-        marked_for_removal = true;
-    }
->>>>>>> fc315db7
-};
-
-//
-// This structure manages the graveyard and all of the ghosts in the graveyard.
-//
-struct GhostsEx
-{
-  std::deque<Ghost> graveyard;
-  unsigned int counter = 0;
-
-  GhostsEx()
-  {
-  }
-
-  virtual ~GhostsEx() {
-  }
-
-  virtual void markAllForRemoval()
-  {
-    // Iterate over active grains, mark them for removal
-    for (Ghost &ghost : graveyard)
-    {
-      ghost.markForRemoval();
-    }
-  };
-
-  // Return number of active grains
-  virtual int size()
-  {
-    return(graveyard.size());
-  }
-
-  virtual bool isEmpty()
-  {
-    return(graveyard.empty());
-  }
-
-<<<<<<< HEAD
-  virtual void add(float start_position, float playback_length, Sample *sample_ptr)
-  {
-    Ghost ghost;
-
-    // Configure it for playback
-    ghost.start_position = start_position;
-    ghost.playback_length = playback_length;
-    ghost.sample_ptr = sample_ptr;
-
-    graveyard.push_back(ghost);
-  }
-
-=======
-        // Configure it for playback
-        ghost.start_position = start_position;
-        ghost.playback_length = playback_length;
-        ghost.sample_ptr = sample_ptr;
->>>>>>> fc315db7
-
-
-  // Once there are too many active grains, we move a lot of the older active
-  // grains into the deprecated grains bucket.  These deprecated grains will
-  // quickly fade out, then be recycled by being placed into the available grain pool.
-
-  virtual void markOldestForRemoval(unsigned int nth)
-  {
-    if(nth >= graveyard.size())
-    {
-<<<<<<< HEAD
-      markAllForRemoval();
-      return;
-    }
-
-    for(unsigned int i=0; i < nth; i++)
-    {
-      graveyard[i].markForRemoval();
-=======
-        if(nth >= graveyard.size())
-        {
-          markAllForRemoval();
-          return;
-        }
-
-        for(unsigned int i=0; i < nth; i++)
-        {
-          // graveyard[i] is a ghost.  So here we're setting the ghost's
-          // marked_for_removal flag to true.
-          graveyard[i].markForRemoval();
-        }
->>>>>>> fc315db7
-    }
-  }
-
-  virtual void markRandomForRemoval(unsigned int amount_to_remove)
-  {
-    random_unique(graveyard.begin(), graveyard.end(), amount_to_remove);
-
-    for(unsigned int i=0; i < amount_to_remove; i++)
-    {
-      graveyard[i].markForRemoval();
-    }
-
-  }
-
-  virtual void process(float smooth_rate, float step_amount, float *left_mix_output, float *right_mix_output)
-  {
-    *left_mix_output = 0;
-    *right_mix_output = 0;
-
-<<<<<<< HEAD
-    float left_output = 0;
-    float right_output = 0;
-=======
-        //
-        // perform cleanup of grains ready for removal
-        // This code searches the graveyard (a queue) for ghosts with the "erase_me"
-        // attribute set to TRUE.  Those marked as "erase_me" are removed
-        // from the graveyard.
-        //
-        graveyard.erase(std::remove_if(
-            graveyard.begin(), graveyard.end(),
-                [](const Ghost& ghost) {
-                    return ghost.erase_me;
-                }), graveyard.end());
->>>>>>> fc315db7
-
-    //
-    // Process grains
-    // ---------------------------------------------------------------------
-
-    for (Ghost &ghost : graveyard)
-    {
-      if(ghost.erase_me != true)
-      {
-        ghost.getStereoOutput(smooth_rate, &left_output, &right_output);
-        *left_mix_output  += left_output;
-        *right_mix_output += right_output;
-        ghost.step(step_amount);
-      }
-    }
-
-    // perform cleanup of grains ready for removal
-    graveyard.erase(std::remove_if(
-      graveyard.begin(), graveyard.end(),
-      [](const Ghost& ghost) {
-        return ghost.erase_me;
-      }), graveyard.end());
-  }
-};
+#pragma once
+#include <stack>
+
+template<class bidiiter>
+bidiiter random_unique(bidiiter begin, bidiiter end, size_t num_random) {
+  size_t left = std::distance(begin, end);
+  while (num_random--) {
+    bidiiter r = begin;
+    std::advance(r, rand()%left);
+    std::swap(*begin, *r);
+    ++begin;
+    --left;
+  }
+  return begin;
+}
+
+struct Ghost
+{
+  // Start Position is the offset into the sample where playback should start.
+  // It is set when the ghost is first created.
+  double start_position;
+
+  // Playback length for the ghost, measuring in .. er.. ticks?
+  double playback_length;
+
+  // sample_ptr points to the loaded sample in memory
+  Sample *sample_ptr;
+
+  // playback_position is similar to samplePos used in for samples.  However,
+  // it's relative to the Ghost's start_position rather than the sample
+  // start position.
+  double playback_position = 0.0;
+
+  unsigned int sample_position = 0;
+
+  // Smoothing classes to remove clicks and pops that would happen when sample
+  // playback position jumps around.
+  StereoSmooth stereo_smooth;
+
+  float removal_smoothing_ramp = 1;
+  // float REMOVAL_RAMP_ACCUMULATOR = 2400.0 / APP->engine->getSampleRate(); // 480 == .01, 960 seems to work, as does 2400
+  // float REMOVAL_RAMP_ACCUMULATOR = 480.0 / APP->engine->getSampleRate();
+  float REMOVAL_RAMP_ACCUMULATOR = 2400.0 / APP->engine->getSampleRate();
+
+  bool marked_for_removal = false;
+  bool erase_me = false;
+
+  void getStereoOutput(float smooth_rate, float *audio_left, float *audio_right)
+  {
+    if(erase_me == true)
+    {
+      *audio_left = 0;
+      *audio_right = 0;
+    }
+    else
+    {
+      // Note that we're adding two floating point numbers, then casting
+      // them to an int, which is much faster than using floor()
+      sample_position = this->start_position + this->playback_position;
+
+      // Wrap if the sample position is past the sample end point
+      sample_position = sample_position % this->sample_ptr->size();
+
+      this->sample_ptr->read((unsigned int) sample_position, audio_left, audio_right);
+
+      stereo_smooth.process(audio_left, audio_right, smooth_rate);
+
+      if(marked_for_removal && (removal_smoothing_ramp > 0))
+      {
+        removal_smoothing_ramp -= REMOVAL_RAMP_ACCUMULATOR;
+        if(removal_smoothing_ramp <= 0)
+        {
+          erase_me = true;
+          *audio_left = 0.0;
+          *audio_right = 0.0;
+        }
+        else
+        {
+          *audio_left = (*audio_left * removal_smoothing_ramp);
+          *audio_right = (*audio_right * removal_smoothing_ramp);
+        }
+      }
+
+    }
+  }
+
+  void step(double step_amount)
+  {
+    if(erase_me == false)
+    {
+      // Step the playback position forward.
+      playback_position = playback_position + step_amount;
+
+      // If the playback position is past the playback length, then wrap the playback position to the beginning
+      if(playback_position >= playback_length)
+      {
+        // fmod is modulus for floating point variables
+        playback_position = fmod(playback_position, playback_length);
+
+        stereo_smooth.trigger();
+      }
+    }
+  }
+
+  void markForRemoval()
+  {
+    if(marked_for_removal == false) marked_for_removal = true;
+  }
+};
+
+//
+// This structure manages the graveyard and all of the ghosts in the graveyard.
+//
+struct GhostsEx
+{
+  std::deque<Ghost> graveyard;
+  unsigned int counter = 0;
+
+  GhostsEx()
+  {
+  }
+
+  virtual ~GhostsEx() {
+  }
+
+  // Return number of active grains
+  virtual int size()
+  {
+    return(graveyard.size());
+  }
+
+  virtual bool isEmpty()
+  {
+    return(graveyard.empty());
+  }
+
+  virtual void add(float start_position, float playback_length, Sample *sample_ptr)
+  {
+    Ghost ghost;
+
+    // Configure it for playback
+    ghost.start_position = start_position;
+    ghost.playback_length = playback_length;
+    ghost.sample_ptr = sample_ptr;
+
+    graveyard.push_back(ghost);
+  }
+
+  virtual void markAllForRemoval()
+  {
+    // Iterate over active grains, mark them for removal
+    for (Ghost &ghost : graveyard)
+    {
+      ghost.markForRemoval();
+    }
+  };
+
+  // Once there are too many active grains, we move a lot of the older active
+  // grains into the deprecated grains bucket.  These deprecated grains will
+  // quickly fade out, then be recycled by being placed into the available grain pool.
+
+  virtual void markOldestForRemoval(unsigned int nth)
+  {
+    if(nth >= graveyard.size())
+    {
+      markAllForRemoval();
+      return;
+    }
+
+    for(unsigned int i=0; i < nth; i++)
+    {
+      graveyard[i].markForRemoval();
+    }
+  }
+
+  virtual void markRandomForRemoval(unsigned int amount_to_remove)
+  {
+    random_unique(graveyard.begin(), graveyard.end(), amount_to_remove);
+
+    for(unsigned int i=0; i < amount_to_remove; i++)
+    {
+      graveyard[i].markForRemoval();
+    }
+
+  }
+  
+  virtual void process(float smooth_rate, float step_amount, float *left_mix_output, float *right_mix_output)
+  {
+    *left_mix_output = 0;
+    *right_mix_output = 0;
+
+    float left_output = 0;
+    float right_output = 0;
+
+    //
+    // Process grains
+    // ---------------------------------------------------------------------
+
+    for (Ghost &ghost : graveyard)
+    {
+      if(ghost.erase_me != true)
+      {
+        ghost.getStereoOutput(smooth_rate, &left_output, &right_output);
+        *left_mix_output  += left_output;
+        *right_mix_output += right_output;
+        ghost.step(step_amount);
+      }
+    }
+
+    // perform cleanup of grains ready for removal
+    graveyard.erase(std::remove_if(
+      graveyard.begin(), graveyard.end(),
+      [](const Ghost& ghost) {
+        return ghost.erase_me;
+      }), graveyard.end());
+    }
+  };