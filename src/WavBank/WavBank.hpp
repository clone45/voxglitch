--- conflicted
+++ resolved
@@ -1,234 +1,227 @@
-<<<<<<< HEAD
-//
-// TODO: Adjust pitch sensitivity and test
-//
-
-struct WavBank : VoxglitchSamplerModule
-=======
-// TODO:
-// * tooltips for all components
-
-struct WavBank : Module
->>>>>>> fc315db7
-{
-	unsigned int selected_sample_slot = 0;
-	// double samplePos = 0;
-
-  float SAMPLE_START_POSITION = 0.0;
-  float SAMPLE_END_POSITION = 1.0;
-
-  unsigned int trig_input_response_mode = TRIGGER;
-	std::string rootDir;
-	std::string path;
-  bool loading_samples = false;
-
-	std::vector<SamplePlayer> sample_players;
-	dsp::SchmittTrigger playTrigger;
-  DeclickFilter declick_filter;
-
-  bool playback = false;
-
-	enum ParamIds {
-		WAV_KNOB,
-		WAV_ATTN_KNOB,
-		LOOP_SWITCH,
-		NUM_PARAMS
-	};
-	enum InputIds {
-		TRIG_INPUT,
-		WAV_INPUT,
-		PITCH_INPUT,
-		NUM_INPUTS
-	};
-	enum OutputIds {
-		WAV_LEFT_OUTPUT,
-		WAV_RIGHT_OUTPUT,
-		NUM_OUTPUTS
-	};
-	enum LightIds {
-		NUM_LIGHTS
-	};
-
-	//
-	// Constructor
-	//
-	WavBank()
-	{
-		config(NUM_PARAMS, NUM_INPUTS, NUM_OUTPUTS, NUM_LIGHTS);
-		configParam(WAV_KNOB, 0.0f, 1.0f, 0.0f, "SampleSelectKnob");
-		configParam(WAV_ATTN_KNOB, 0.0f, 1.0f, 1.0f, "SampleSelectAttnKnob");
-		configParam(LOOP_SWITCH, 0.0f, 1.0f, 0.0f, "LoopSwitch");
-    configInput(TRIG_INPUT, "Trigger");
-    configInput(WAV_INPUT, "Wave Selection");
-    configInput(PITCH_INPUT, "Pitch");
-    // configSwitch(SWITCH_TEST, 0.0f, 1.0f, 1.0f, "Something", {"Value", "Other Value"});
-	}
-
-  // Save
-	json_t *dataToJson() override
-	{
-		json_t *json_root = json_object();
-		json_object_set_new(json_root, "path", json_string(this->path.c_str()));
-    json_object_set_new(json_root, "trig_input_response_mode", json_integer(trig_input_response_mode));
-		return json_root;
-	}
-
-  // Load
-	void dataFromJson(json_t *json_root) override
-	{
-		json_t *loaded_path_json = json_object_get(json_root, ("path"));
-		if (loaded_path_json)
-		{
-			this->path = json_string_value(loaded_path_json);
-			this->load_samples_from_path(this->path.c_str());
-		}
-
-    // Load trigger input response mode
-    json_t* trig_input_response_mode_json = json_object_get(json_root, "trig_input_response_mode");
-    if (trig_input_response_mode_json) trig_input_response_mode = json_integer_value(trig_input_response_mode_json);
-	}
-
-	void load_samples_from_path(std::string path)
-	{
-    loading_samples = true;
-
-		// Clear out any old .wav files
-		this->sample_players.clear();
-
-		// Load all .wav files found in the folder specified by 'path'
-		// this->rootDir = std::string(path);
-
-		std::vector<std::string> dirList = system::getEntries(path.c_str());
-
-    // Sort the vector.  This is in response to a user who's samples were being
-    // loaded out of order.  I think it's a mac thing.
-    sort(dirList.begin(), dirList.end());
-
-		// TODO: Decide on a maximum memory consuption allowed and abort if
-		// that amount of member would be exhausted by loading all of the files
-		// in the folder.  Also consider supporting MP3.
-		for (auto path : dirList)
-		{
-			if (
-        (rack::string::lowercase(system::getExtension(path)) == "wav") ||
-        (rack::string::lowercase(system::getExtension(path)) == ".wav")
-      )
-			{
-				SamplePlayer sample_player;
-
-				sample_player.loadSample(path);
-				this->sample_players.push_back(sample_player);
-			}
-		}
-
-    loading_samples = false;
-	}
-
-	float calculate_inputs(int input_index, int knob_index, int attenuator_index, float scale)
-	{
-		float input_value = inputs[input_index].getVoltage() / 10.0;
-		float knob_value = params[knob_index].getValue();
-		float attenuator_value = params[attenuator_index].getValue();
-
-		return(((input_value * scale) * attenuator_value) + (knob_value * scale));
-	}
-
-	void process(const ProcessArgs &args) override
-	{
-    // If the samples are being loaded, don't do anything
-    if(loading_samples) return;
-
-		unsigned int number_of_samples = sample_players.size();
-
-		// Read the input/knob for sample selection
-		unsigned int wav_input_value = calculate_inputs(WAV_INPUT, WAV_KNOB, WAV_ATTN_KNOB, number_of_samples);
-		wav_input_value = clamp(wav_input_value, 0, number_of_samples - 1);
-
-    // Read the loop switch
-    bool loop = params[LOOP_SWITCH].getValue();
-
-    // Read the pitch input
-    float pitch = inputs[PITCH_INPUT].getVoltage();
-
-    //
-    // If the sample has been changed.
-    //
-		if(wav_input_value != selected_sample_slot)
-		{
-			// Trigger the declick filter if the selected sample has changed
-			declick_filter.trigger();
-
-			// Reset sample position so playback does not start at previous sample position
-      sample_players[selected_sample_slot].stop();
-
-			// Set the selected sample
-			selected_sample_slot = wav_input_value;
-
-      playback = false;
-		}
-
-		// Check to see if the selected sample slot refers to an existing sample.
-		// If not, return.  This could happen before any samples have been loaded.
-		if(! (sample_players.size() > selected_sample_slot)) return;
-
-		SamplePlayer *selected_sample_player = &sample_players[selected_sample_slot];
-
-		if (inputs[TRIG_INPUT].isConnected())
-		{
-      if(trig_input_response_mode == TRIGGER)
-      {
-        // playTrigger is a SchmittTrigger object.  Here, the SchmittTrigger
-  			// determines if a low-to-high transition happened at the TRIG_INPUT
-
-  			if (playTrigger.process(inputs[TRIG_INPUT].getVoltage()))
-  			{
-  				playback = true;
-          declick_filter.trigger();
-          selected_sample_player->trigger(SAMPLE_START_POSITION, loop);
-  			}
-      }
-      else if(trig_input_response_mode == GATE)
-      {
-        // In gate mode, continue playing back the sample as long as the gate is high
-        // 5.0 volts is required for a gate high signal, but this is extra lenient
-        // as the standards say a 10.0 or higher signal should be accepted.
-        if(inputs[TRIG_INPUT].getVoltage() >= 5.0)
-        {
-          if(playback == false)
-          {
-            playback = true;
-            selected_sample_player->trigger(SAMPLE_START_POSITION, loop); // TODO: May have to come back to this
-    				declick_filter.trigger();
-          }
-        }
-        else
-        {
-          playback = false;
-          selected_sample_player->stop();
-  				declick_filter.trigger();
-        }
-      }
-		}
-    // If no cable is connected to the trigger input, then provide constant playback
-		else
-		{
-			playback = true;
-		}
-
-    if (playback)
-    {
-      float left_audio;
-      float right_audio;
-
-      selected_sample_player->getStereoOutput(&left_audio, &right_audio, interpolation);
-
-      declick_filter.process(&left_audio, &right_audio);
-
-			outputs[WAV_LEFT_OUTPUT].setVoltage(left_audio * GAIN);
-			outputs[WAV_RIGHT_OUTPUT].setVoltage(right_audio * GAIN);
-
-      selected_sample_player->step(pitch, SAMPLE_START_POSITION, SAMPLE_END_POSITION, loop);
-    }
-
-	}
-};
+//
+// TODO: Adjust pitch sensitivity and test
+//
+
+struct WavBank : VoxglitchSamplerModule
+{
+	unsigned int selected_sample_slot = 0;
+	// double samplePos = 0;
+
+  float SAMPLE_START_POSITION = 0.0;
+  float SAMPLE_END_POSITION = 1.0;
+
+  unsigned int trig_input_response_mode = TRIGGER;
+	std::string rootDir;
+	std::string path;
+  bool loading_samples = false;
+
+	std::vector<SamplePlayer> sample_players;
+	dsp::SchmittTrigger playTrigger;
+  DeclickFilter declick_filter;
+
+  bool playback = false;
+
+	enum ParamIds {
+		WAV_KNOB,
+		WAV_ATTN_KNOB,
+		LOOP_SWITCH,
+		NUM_PARAMS
+	};
+	enum InputIds {
+		TRIG_INPUT,
+		WAV_INPUT,
+		PITCH_INPUT,
+		NUM_INPUTS
+	};
+	enum OutputIds {
+		WAV_LEFT_OUTPUT,
+		WAV_RIGHT_OUTPUT,
+		NUM_OUTPUTS
+	};
+	enum LightIds {
+		NUM_LIGHTS
+	};
+
+	//
+	// Constructor
+	//
+	WavBank()
+	{
+		config(NUM_PARAMS, NUM_INPUTS, NUM_OUTPUTS, NUM_LIGHTS);
+		configParam(WAV_KNOB, 0.0f, 1.0f, 0.0f, "SampleSelectKnob");
+		configParam(WAV_ATTN_KNOB, 0.0f, 1.0f, 1.0f, "SampleSelectAttnKnob");
+		configParam(LOOP_SWITCH, 0.0f, 1.0f, 0.0f, "LoopSwitch");
+    configInput(TRIG_INPUT, "Trigger");
+    configInput(WAV_INPUT, "Wave Selection");
+    configInput(PITCH_INPUT, "Pitch");
+    // configSwitch(SWITCH_TEST, 0.0f, 1.0f, 1.0f, "Something", {"Value", "Other Value"});
+	}
+
+  // Save
+	json_t *dataToJson() override
+	{
+		json_t *json_root = json_object();
+		json_object_set_new(json_root, "path", json_string(this->path.c_str()));
+    json_object_set_new(json_root, "trig_input_response_mode", json_integer(trig_input_response_mode));
+		return json_root;
+	}
+
+  // Load
+	void dataFromJson(json_t *json_root) override
+	{
+		json_t *loaded_path_json = json_object_get(json_root, ("path"));
+		if (loaded_path_json)
+		{
+			this->path = json_string_value(loaded_path_json);
+			this->load_samples_from_path(this->path.c_str());
+		}
+
+    // Load trigger input response mode
+    json_t* trig_input_response_mode_json = json_object_get(json_root, "trig_input_response_mode");
+    if (trig_input_response_mode_json) trig_input_response_mode = json_integer_value(trig_input_response_mode_json);
+	}
+
+	void load_samples_from_path(std::string path)
+	{
+    loading_samples = true;
+
+		// Clear out any old .wav files
+		this->sample_players.clear();
+
+		// Load all .wav files found in the folder specified by 'path'
+		// this->rootDir = std::string(path);
+
+		std::vector<std::string> dirList = system::getEntries(path.c_str());
+
+    // Sort the vector.  This is in response to a user who's samples were being
+    // loaded out of order.  I think it's a mac thing.
+    sort(dirList.begin(), dirList.end());
+
+		// TODO: Decide on a maximum memory consuption allowed and abort if
+		// that amount of member would be exhausted by loading all of the files
+		// in the folder.  Also consider supporting MP3.
+		for (auto path : dirList)
+		{
+			if (
+        (rack::string::lowercase(system::getExtension(path)) == "wav") ||
+        (rack::string::lowercase(system::getExtension(path)) == ".wav")
+      )
+			{
+				SamplePlayer sample_player;
+
+				sample_player.loadSample(path);
+				this->sample_players.push_back(sample_player);
+			}
+		}
+
+    loading_samples = false;
+	}
+
+	float calculate_inputs(int input_index, int knob_index, int attenuator_index, float scale)
+	{
+		float input_value = inputs[input_index].getVoltage() / 10.0;
+		float knob_value = params[knob_index].getValue();
+		float attenuator_value = params[attenuator_index].getValue();
+
+		return(((input_value * scale) * attenuator_value) + (knob_value * scale));
+	}
+
+	void process(const ProcessArgs &args) override
+	{
+    // If the samples are being loaded, don't do anything
+    if(loading_samples) return;
+
+		unsigned int number_of_samples = sample_players.size();
+
+		// Read the input/knob for sample selection
+		unsigned int wav_input_value = calculate_inputs(WAV_INPUT, WAV_KNOB, WAV_ATTN_KNOB, number_of_samples);
+		wav_input_value = clamp(wav_input_value, 0, number_of_samples - 1);
+
+    // Read the loop switch
+    bool loop = params[LOOP_SWITCH].getValue();
+
+    // Read the pitch input
+    float pitch = inputs[PITCH_INPUT].getVoltage();
+
+    //
+    // If the sample has been changed.
+    //
+		if(wav_input_value != selected_sample_slot)
+		{
+			// Trigger the declick filter if the selected sample has changed
+			declick_filter.trigger();
+
+			// Reset sample position so playback does not start at previous sample position
+      sample_players[selected_sample_slot].stop();
+
+			// Set the selected sample
+			selected_sample_slot = wav_input_value;
+
+      playback = false;
+		}
+
+		// Check to see if the selected sample slot refers to an existing sample.
+		// If not, return.  This could happen before any samples have been loaded.
+		if(! (sample_players.size() > selected_sample_slot)) return;
+
+		SamplePlayer *selected_sample_player = &sample_players[selected_sample_slot];
+
+		if (inputs[TRIG_INPUT].isConnected())
+		{
+      if(trig_input_response_mode == TRIGGER)
+      {
+        // playTrigger is a SchmittTrigger object.  Here, the SchmittTrigger
+  			// determines if a low-to-high transition happened at the TRIG_INPUT
+
+  			if (playTrigger.process(inputs[TRIG_INPUT].getVoltage()))
+  			{
+  				playback = true;
+          declick_filter.trigger();
+          selected_sample_player->trigger(SAMPLE_START_POSITION, loop);
+  			}
+      }
+      else if(trig_input_response_mode == GATE)
+      {
+        // In gate mode, continue playing back the sample as long as the gate is high
+        // 5.0 volts is required for a gate high signal, but this is extra lenient
+        // as the standards say a 10.0 or higher signal should be accepted.
+        if(inputs[TRIG_INPUT].getVoltage() >= 5.0)
+        {
+          if(playback == false)
+          {
+            playback = true;
+            selected_sample_player->trigger(SAMPLE_START_POSITION, loop); // TODO: May have to come back to this
+    				declick_filter.trigger();
+          }
+        }
+        else
+        {
+          playback = false;
+          selected_sample_player->stop();
+  				declick_filter.trigger();
+        }
+      }
+		}
+    // If no cable is connected to the trigger input, then provide constant playback
+		else
+		{
+			playback = true;
+		}
+
+    if (playback)
+    {
+      float left_audio;
+      float right_audio;
+
+      selected_sample_player->getStereoOutput(&left_audio, &right_audio, interpolation);
+
+      declick_filter.process(&left_audio, &right_audio);
+
+			outputs[WAV_LEFT_OUTPUT].setVoltage(left_audio * GAIN);
+			outputs[WAV_RIGHT_OUTPUT].setVoltage(right_audio * GAIN);
+
+      selected_sample_player->step(pitch, SAMPLE_START_POSITION, SAMPLE_END_POSITION, loop);
+    }
+
+	}
+};