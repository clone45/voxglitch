{
    "files.associations": {
        "xiosbase": "cpp",
        "xstring": "cpp",
<<<<<<< HEAD
        "algorithm": "cpp",
        "array": "cpp",
        "cmath": "cpp",
        "cstddef": "cpp",
        "cstdint": "cpp",
        "cstdio": "cpp",
        "cstdlib": "cpp",
        "cstring": "cpp",
        "cwchar": "cpp",
        "deque": "cpp",
        "exception": "cpp",
        "fstream": "cpp",
        "initializer_list": "cpp",
        "ios": "cpp",
        "iosfwd": "cpp",
        "iostream": "cpp",
        "istream": "cpp",
        "iterator": "cpp",
        "limits": "cpp",
        "list": "cpp",
        "memory": "cpp",
        "new": "cpp",
        "ostream": "cpp",
        "stack": "cpp",
        "stdexcept": "cpp",
        "streambuf": "cpp",
        "string": "cpp",
        "system_error": "cpp",
        "tuple": "cpp",
        "type_traits": "cpp",
        "typeinfo": "cpp",
        "unordered_map": "cpp",
        "utility": "cpp",
        "vector": "cpp",
        "xfacet": "cpp",
        "xhash": "cpp",
        "xlocale": "cpp",
        "xlocinfo": "cpp",
        "xlocnum": "cpp",
        "xmemory": "cpp",
        "xmemory0": "cpp",
        "xstddef": "cpp",
        "xtr1common": "cpp",
        "xutility": "cpp"
    },
    "C_Cpp.errorSquiggles": "Disabled"
=======
        "system_error": "cpp",
        "xtr1common": "cpp",
        "vector": "cpp",
        "string": "cpp"
    }
>>>>>>> ad7a7c22
}<|MERGE_RESOLUTION|>--- conflicted
+++ resolved
@@ -1,59 +1,9 @@
-{
-    "files.associations": {
-        "xiosbase": "cpp",
-        "xstring": "cpp",
-<<<<<<< HEAD
-        "algorithm": "cpp",
-        "array": "cpp",
-        "cmath": "cpp",
-        "cstddef": "cpp",
-        "cstdint": "cpp",
-        "cstdio": "cpp",
-        "cstdlib": "cpp",
-        "cstring": "cpp",
-        "cwchar": "cpp",
-        "deque": "cpp",
-        "exception": "cpp",
-        "fstream": "cpp",
-        "initializer_list": "cpp",
-        "ios": "cpp",
-        "iosfwd": "cpp",
-        "iostream": "cpp",
-        "istream": "cpp",
-        "iterator": "cpp",
-        "limits": "cpp",
-        "list": "cpp",
-        "memory": "cpp",
-        "new": "cpp",
-        "ostream": "cpp",
-        "stack": "cpp",
-        "stdexcept": "cpp",
-        "streambuf": "cpp",
-        "string": "cpp",
-        "system_error": "cpp",
-        "tuple": "cpp",
-        "type_traits": "cpp",
-        "typeinfo": "cpp",
-        "unordered_map": "cpp",
-        "utility": "cpp",
-        "vector": "cpp",
-        "xfacet": "cpp",
-        "xhash": "cpp",
-        "xlocale": "cpp",
-        "xlocinfo": "cpp",
-        "xlocnum": "cpp",
-        "xmemory": "cpp",
-        "xmemory0": "cpp",
-        "xstddef": "cpp",
-        "xtr1common": "cpp",
-        "xutility": "cpp"
-    },
-    "C_Cpp.errorSquiggles": "Disabled"
-=======
-        "system_error": "cpp",
-        "xtr1common": "cpp",
-        "vector": "cpp",
-        "string": "cpp"
-    }
->>>>>>> ad7a7c22
+{
+    "files.associations": {
+        "system_error": "cpp",
+        "xtr1common": "cpp",
+        "vector": "cpp",
+        "string": "cpp"
+    }
+
 }